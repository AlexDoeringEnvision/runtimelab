# Licensed to the .NET Foundation under one or more agreements.
# The .NET Foundation licenses this file to you under the MIT license.

<<<<<<< HEAD
if(NOT RUNTIME_FLAVOR STREQUAL "Mono")
  # FIXME: The static build currently doesn't work with the Mono runtime.
  add_subdirectory(static)
endif()
=======
>>>>>>> 1a80e785
add_subdirectory(standalone)<|MERGE_RESOLUTION|>--- conflicted
+++ resolved
@@ -1,11 +1,4 @@
 # Licensed to the .NET Foundation under one or more agreements.
 # The .NET Foundation licenses this file to you under the MIT license.
 
-<<<<<<< HEAD
-if(NOT RUNTIME_FLAVOR STREQUAL "Mono")
-  # FIXME: The static build currently doesn't work with the Mono runtime.
-  add_subdirectory(static)
-endif()
-=======
->>>>>>> 1a80e785
 add_subdirectory(standalone)