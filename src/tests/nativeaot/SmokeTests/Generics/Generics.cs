// Licensed to the .NET Foundation under one or more agreements.
// The .NET Foundation licenses this file to you under the MIT license.

using System;
using System.Reflection;
using System.Collections.Generic;
using System.Runtime.CompilerServices;

class Program
{
    static int Main()
    {
        TestDictionaryDependencyTracking.Run();
        TestStaticBaseLookups.Run();
        TestInitThisClass.Run();
        TestDelegateFatFunctionPointers.Run();
        TestDelegateToCanonMethods.Run();
        TestVirtualMethodUseTracking.Run();
        TestSlotsInHierarchy.Run();
        TestDelegateVirtualMethod.Run();
        TestDelegateInterfaceMethod.Run();
        TestThreadStaticFieldAccess.Run();
        TestConstrainedMethodCalls.Run();
        TestInstantiatingUnboxingStubs.Run();
        TestNameManglingCollisionRegression.Run();
        TestSimpleGVMScenarios.Run();
        TestGvmDelegates.Run();
        TestGvmDependencies.Run();
        TestGvmLookups.Run();
        TestInterfaceVTableTracking.Run();
        TestClassVTableTracking.Run();
        TestReflectionInvoke.Run();
        TestFieldAccess.Run();
        TestDevirtualization.Run();
        TestGenericInlining.Run();
        TestGenericInliningDoesntHappen.Run();
#if !CODEGEN_CPP 
        TestNullableCasting.Run();
        TestVariantCasting.Run();
        TestMDArrayAddressMethod.Run();
        TestNativeLayoutGeneration.Run();
        TestByRefLikeVTables.Run();
#endif
        return 100;
    }

    /// <summary>
    /// Tests that we properly track dictionary dependencies of generic methods.
    /// (Getting this wrong is a linker failure.)
    /// </summary>
    class TestDictionaryDependencyTracking
    {
        static object Gen1<T>()
        {
            return MakeArray<ClassGen<T>>();
        }

        static object MakeArray<T>()
        {
            return new T[0];
        }

        class Gen<T>
        {
            public object Frob()
            {
                return new ValueGen<T[]>();
            }

            public object Futz()
            {
                return Gen1<ValueGen<T>>();
            }
        }

        struct ValueGen<T>
        {
        }

        class ClassGen<T>
        {
        }

        public static void Run()
        {
            new Gen<string>().Frob();
            new Gen<object>().Futz();
        }
    }

    /// <summary>
    /// Tests static base access.
    /// </summary>
    class TestStaticBaseLookups
    {
        class C1 { }
        class C2 { }
        class C3 { }

        class GenHolder<T>
        {
            public static int IntField;
            public static string StringField;
        }

        class GenAccessor<T>
        {
            public static string Read()
            {
                return GenHolder<T>.IntField.ToString() + GenHolder<T>.StringField;
            }

            public static void SetSimple(int i, string s)
            {
                GenHolder<T>.IntField = i;
                GenHolder<T>.StringField = s;
            }

            public static void SetComplex<U>(int i, string s)
            {
                GenHolder<T>.IntField = i;
                GenHolder<T>.StringField = s;
                GenHolder<U>.IntField = i + 1;
                GenHolder<U>.StringField = s + "`";
            }
        }

        public static void Run()
        {
            GenAccessor<C1>.SetComplex<C2>(42, "Hello");
            GenAccessor<C3>.SetSimple(85, "World");

            if (GenAccessor<C1>.Read() != "42Hello")
                throw new Exception();

            if (GenHolder<C2>.IntField != 43 || GenHolder<C2>.StringField != "Hello`")
                throw new Exception();

            if (GenAccessor<C3>.Read() != "85World")
                throw new Exception();
        }
    }

    /// <summary>
    /// Tests that we can use a delegate that points to a generic method.
    /// </summary>
    class TestDelegateFatFunctionPointers
    {
        struct SmallStruct
        {
            public int X;
        }

        struct MediumStruct
        {
            public int X, Y, Z, W;
        }

        unsafe struct BigStruct
        {
            public const int Length = 128;
            public fixed byte Bytes[Length];
        }

        T Generic<T>(object o) where T : class
        {
            Func<object, T> f = OtherGeneric<T>;
            return f(o);
        }

        T OtherGeneric<T>(object o) where T : class
        {
            return o as T;
        }

        delegate void VoidGenericDelegate<T>(ref T x, T val);
        void VoidGeneric<T>(ref T x, T val)
        {
            x = val;
        }

        SmallStruct SmallStructGeneric<T>(SmallStruct x)
        {
            return x;
        }

        MediumStruct MediumStructGeneric<T>(MediumStruct x)
        {
            return x;
        }

        BigStruct BigStructGeneric<T>(BigStruct x)
        {
            return x;
        }

        public static void Run()
        {
            var o = new TestDelegateFatFunctionPointers();

            string hw = "Hello World";
            string roundtrip = o.Generic<string>(hw);
            if (roundtrip != hw)
                throw new Exception();

            {
                VoidGenericDelegate<object> f = o.VoidGeneric;
                object obj = new object();
                object location = null;
                f(ref location, obj);
                if (location != obj)
                    throw new Exception();
            }

            {
                Func<SmallStruct, SmallStruct> f = o.SmallStructGeneric<object>;
                SmallStruct x = new SmallStruct { X = 12345 };
                SmallStruct result = f(x);
                if (result.X != x.X)
                    throw new Exception();
            }

            {
                Func<MediumStruct, MediumStruct> f = o.MediumStructGeneric<object>;
                MediumStruct x = new MediumStruct { X = 12, Y = 34, Z = 56, W = 78 };
                MediumStruct result = f(x);
                if (result.X != x.X || result.Y != x.Y || result.Z != x.Z || result.W != x.W)
                    throw new Exception();
            }

            unsafe
            {
                Func<BigStruct, BigStruct> f = o.BigStructGeneric<object>;
                BigStruct x = new BigStruct();
                for (int i = 0; i < BigStruct.Length; i++)
                    x.Bytes[i] = (byte)(i * 2);

                BigStruct result = f(x);

                for (int i = 0; i < BigStruct.Length; i++)
                    if (x.Bytes[i] != result.Bytes[i])
                        throw new Exception();
            }
        }
    }

    class TestDelegateToCanonMethods
    {
        class Foo
        {
            public readonly int Value;
            public Foo(int value)
            {
                Value = value;
            }

            public override string ToString()
            {
                return Value.ToString();
            }
        }

        class Bar
        {
            public readonly int Value;
            public Bar(int value)
            {
                Value = value;
            }

            public override string ToString()
            {
                return Value.ToString();
            }
        }

        class FooShared
        {
            public readonly int Value;
            public FooShared(int value)
            {
                Value = value;
            }

            public override string ToString()
            {
                return Value.ToString();
            }
        }

        class BarShared
        {
            public readonly int Value;
            public BarShared(int value)
            {
                Value = value;
            }

            public override string ToString()
            {
                return Value.ToString();
            }
        }

        class GenClass<T>
        {
            public readonly T X;

            public GenClass(T x)
            {
                X = x;
            }

            public string MakeString()
            {
                // Use a constructed type that is not used elsewhere
                return typeof(T[,]).GetElementType().Name + ": " + X.ToString();
            }

            public string MakeGenString<U>()
            {
                // Use a constructed type that is not used elsewhere
                return typeof(T[,,]).GetElementType().Name + ", " +
                    typeof(U[,,,]).GetElementType().Name + ": " + X.ToString();
            }
        }

        struct GenStruct<T>
        {
            public readonly T X;

            public GenStruct(T x)
            {
                X = x;
            }

            public string MakeString()
            {
                // Use a constructed type that is not used elsewhere
                return typeof(T[,]).GetElementType().Name + ": " + X.ToString();
            }

            public string MakeGenString<U>()
            {
                // Use a constructed type that is not used elsewhere
                return typeof(T[,,]).GetElementType().Name + ", " +
                    typeof(U[,,,]).GetElementType().Name + ": " + X.ToString();
            }
        }

        private static void RunReferenceTypeShared<T>(T value)
        {
            // Delegate to a shared nongeneric reference type instance method
            {
                GenClass<T> g = new GenClass<T>(value);
                Func<string> f = g.MakeString;
                if (f() != "FooShared: 42")
                    throw new Exception();
            }

            // Delegate to a shared generic reference type instance method
            {
                GenClass<T> g = new GenClass<T>(value);
                Func<string> f = g.MakeGenString<T>;
                if (f() != "FooShared, FooShared: 42")
                    throw new Exception();
            }
        }

        private static void RunValueTypeShared<T>(T value)
        {
            // Delegate to a shared nongeneric value type instance method
            {
                GenStruct<T> g = new GenStruct<T>(value);
                Func<string> f = g.MakeString;
                if (f() != "BarShared: 42")
                    throw new Exception();
            }

            // Delegate to a shared generic value type instance method
            {
                GenStruct<T> g = new GenStruct<T>(value);
                Func<string> f = g.MakeGenString<T>;
                if (f() != "BarShared, BarShared: 42")
                    throw new Exception();
            }
        }

        public static void Run()
        {
            // Delegate to a shared nongeneric reference type instance method
            {
                GenClass<Foo> g = new GenClass<Foo>(new Foo(42));
                Func<string> f = g.MakeString;
                if (f() != "Foo: 42")
                    throw new Exception();
            }

            // Delegate to a unshared nongeneric reference type instance method
            {
                GenClass<int> g = new GenClass<int>(85);
                Func<string> f = g.MakeString;
                if (f() != "Int32: 85")
                    throw new Exception();
            }

            // Delegate to a shared generic reference type instance method
            {
                GenClass<Foo> g = new GenClass<Foo>(new Foo(42));
                Func<string> f = g.MakeGenString<Foo>;
                if (f() != "Foo, Foo: 42")
                    throw new Exception();
            }

            // Delegate to a unshared generic reference type instance method
            {
                GenClass<int> g = new GenClass<int>(85);
                Func<string> f = g.MakeGenString<int>;
                if (f() != "Int32, Int32: 85")
                    throw new Exception();
            }

            // Delegate to a shared nongeneric value type instance method
            {
                GenStruct<Bar> g = new GenStruct<Bar>(new Bar(42));
                Func<string> f = g.MakeString;
                if (f() != "Bar: 42")
                    throw new Exception();
            }

            // Delegate to a unshared nongeneric value type instance method
            {
                GenStruct<int> g = new GenStruct<int>(85);
                Func<string> f = g.MakeString;
                if (f() != "Int32: 85")
                    throw new Exception();
            }

            // Delegate to a shared generic value type instance method
            {
                GenStruct<Bar> g = new GenStruct<Bar>(new Bar(42));
                Func<string> f = g.MakeGenString<Bar>;
                if (f() != "Bar, Bar: 42")
                    throw new Exception();
            }

            // Delegate to a unshared generic value type instance method
            {
                GenStruct<int> g = new GenStruct<int>(85);
                Func<string> f = g.MakeGenString<int>;
                if (f() != "Int32, Int32: 85")
                    throw new Exception();
            }

            // Now the same from shared code
            RunReferenceTypeShared<FooShared>(new FooShared(42));
            RunValueTypeShared<BarShared>(new BarShared(42));
        }
    }

    class TestDelegateVirtualMethod
    {
        static void Generic<T>()
        {
            Base<T> o = new Derived<T>();
            Func<string> f = o.Do;
            if (f() != "Derived")
                throw new Exception();

            o = new Base<T>();
            f = o.Do;
            if (f() != "Base")
                throw new Exception();
        }

        public static void Run()
        {
            Generic<string>();
        }

        class Base<T>
        {
            public virtual string Do() => "Base";
        }

        class Derived<T> : Base<T>
        {
            public override string Do() => "Derived";
        }
    }

    class TestDelegateInterfaceMethod
    {
        static void Generic<T>()
        {
            IFoo<T> o = new Foo<T>();
            Func<string> f = o.Do;
            if (f() != "Foo")
                throw new Exception();
        }

        public static void Run()
        {
            Generic<string>();
        }

        interface IFoo<T>
        {
            string Do();
        }

        class Foo<T> : IFoo<T>
        {
            public string Do() => "Foo";
        }
    }

    /// <summary>
    /// Tests RyuJIT's initThisClass.
    /// </summary>
    class TestInitThisClass
    {
        class Gen1<T> where T : class
        {
            static string s_str1;
            static string s_str2;

            static Gen1()
            {
                s_str1 = ("Hello" as T) as string;
                s_str2 = ("World" as T) as string;
            }

            public static string Get1()
            {
                return (s_str1 as T) as string;
            }

            public static string Get2<U>()
            {
                return (s_str2 as T) as string;
            }
        }

        class Gen2<T> where T : class
        {
            public static string GetFromClassParam()
            {
                return (Gen1<T>.Get1() as T) as string;
            }

            public static string GetFromMethodParam()
            {
                return (Gen1<T>.Get2<T>() as T) as string;
            }
        }

        class NonGeneric
        {
            public static readonly string Message;

            static NonGeneric()
            {
                Message = "Hi there";
            }

            public static string Get<T>(object o)
            {
                if (o is T[])
                    return Message;
                return null;
            }
        }

        public static void Run()
        {
            if (Gen2<string>.GetFromClassParam() != "Hello")
                throw new Exception();

            if (Gen2<string>.GetFromMethodParam() != "World")
                throw new Exception();

            if (NonGeneric.Get<object>(new object[0]) != "Hi there")
                throw new Exception();
        }
    }

    /// <summary>
    /// Tests that lazily built vtables for canonically equivalent types have the same shape.
    /// </summary>
    class TestVirtualMethodUseTracking
    {
        class C1 { }
        class C2 { }

        class Base1<T> where T : class
        {
            public virtual T As(object o)
            {
                return o as T;
            }
        }

        class Derived1<T> : Base1<T> where T : class
        {
            public T AsToo(object o)
            {
                return o as T;
            }
        }

        class Base2<T>
        {
            public virtual string Method1() => "Base2.Method1";
            public virtual string Method2() => "Base2.Method2";
        }

        class Derived2<T> : Base2<T>
        {
            public override string Method1() => "Derived2.Method1";
            public override string Method2() => "Derived2.Method2";
        }

        [MethodImpl(MethodImplOptions.NoInlining)]
        private static string TestMethod1FromSharedCode<T>(Base2<T> o) => o.Method1();

        [MethodImpl(MethodImplOptions.NoInlining)]
        private static string TestMethod2FromSharedCode<T>(Base2<T> o) => o.Method2();

        public static void Run()
        {
            C1 c1 = new C1();
            if (new Derived1<C1>().As(c1) != c1)
                throw new Exception();

            C2 c2 = new C2();
            if (new Derived1<C2>().AsToo(c2) != c2)
                throw new Exception();

            // Also test the stability of the vtables.
            Base2<string> b1 = new Derived2<string>();
            if (b1.Method1() != "Derived2.Method1")
                throw new Exception();
            Base2<object> b2 = new Derived2<object>();
            if (b2.Method2() != "Derived2.Method2")
                throw new Exception();
            if (TestMethod1FromSharedCode(b2) != "Derived2.Method1")
                throw new Exception();
            if (TestMethod1FromSharedCode(b1) != "Derived2.Method1")
                throw new Exception();
            if (TestMethod2FromSharedCode(b2) != "Derived2.Method2")
                throw new Exception();
            if (TestMethod2FromSharedCode(b1) != "Derived2.Method2")
                throw new Exception();
        }
    }

    /// <summary>
    /// Makes sure that during the base slot computation for types such as
    /// Derived&lt;__Canon&gt; (where the base type ends up being Base&lt;__Canon, string&gt;),
    /// the lazy vtable slot computation works.
    /// </summary>
    class TestSlotsInHierarchy
    {
        class Base<T, U>
        {
            public virtual int Do()
            {
                return 42;
            }
        }

        class Derived<T> : Base<T, string> where T : class
        {
            public T Cast(object v)
            {
                return v as T;
            }
        }

        public static void Run()
        {
            var derived = new Derived<string>();
            var derivedAsBase = (Base<string, string>)derived;

            if (derivedAsBase.Do() != 42)
                throw new Exception();

            if (derived.Cast("Hello") != "Hello")
                throw new Exception();
        }
    }

    class TestReflectionInvoke
    {
        static int s_NumErrors = 0;

        struct Foo<T>
        {
            public int Value;

            [MethodImpl(MethodImplOptions.NoInlining)]
            public bool SetAndCheck<U>(int value, U check)
            {
                Value = value;
                return check != null && typeof(T) == typeof(U);
            }
        }

        public interface IFace<T>
        {
            string IFaceMethod1(T t);
            string IFaceGVMethod1<U>(T t, U u);
        }

        public class BaseClass<T> : IFace<T>
        {
            public virtual string Method1(T t) { return "BaseClass.Method1"; }
            public virtual string Method2(T t) { return "BaseClass.Method2"; }
            public virtual string Method3(T t) { return "BaseClass.Method3"; }
            public virtual string Method4(T t) { return "BaseClass.Method4"; }
            public virtual string GVMethod1<U>(T t, U u) { return "BaseClass.GVMethod1"; }
            public virtual string GVMethod2<U>(T t, U u) { return "BaseClass.GVMethod2"; }
            public virtual string GVMethod3<U>(T t, U u) { return "BaseClass.GVMethod3"; }
            public virtual string GVMethod4<U>(T t, U u) { return "BaseClass.GVMethod4"; }

            public virtual string IFaceMethod1(T t) { return "BaseClass.IFaceMethod1"; }
            public virtual string IFaceGVMethod1<U>(T t, U u) { return "BaseClass.IFaceGVMethod1"; }

            [MethodImpl(MethodImplOptions.NoInlining)]
            public virtual string VirtualButNotUsedVirtuallyMethod(T t) { return "BaseClass.VirtualButNotUsedVirtuallyMethod"; }
        }

        public class DerivedClass1<T> : BaseClass<T>, IFace<T>
        {
            public override sealed string Method1(T t) { return "DerivedClass1.Method1"; }
            public override string Method2(T t) { return "DerivedClass1.Method2"; }
            public new virtual string Method3(T t) { return "DerivedClass1.Method3"; }
            public override sealed string GVMethod1<U>(T t, U u) { return "DerivedClass1.GVMethod1"; }
            public override string GVMethod2<U>(T t, U u) { return "DerivedClass1.GVMethod2"; }
            public new virtual string GVMethod3<U>(T t, U u) { return "DerivedClass1.GVMethod3"; }

            public override string IFaceMethod1(T t) { return "DerivedClass1.IFaceMethod1"; }

            public string UseVirtualButNotUsedVirtuallyMethod(T t)
            {
                // Calling through base produces a `call` instead of `callvirt` instruction.
                return base.VirtualButNotUsedVirtuallyMethod(t);
            }
        }

        public class DerivedClass2<T> : DerivedClass1<T>, IFace<T>
        {
            public override string Method3(T t) { return "DerivedClass2.Method3"; }
            public override string Method4(T t) { return "DerivedClass2.Method4"; }
            public override string GVMethod3<U>(T t, U u) { return "DerivedClass2.GVMethod3"; }
            public override string GVMethod4<U>(T t, U u) { return "DerivedClass2.GVMethod4"; }

            string IFace<T>.IFaceMethod1(T t) { return "DerivedClass2.IFaceMethod1"; }
            public override string IFaceGVMethod1<U>(T t, U u) { return "DerivedClass2.IFaceGVMethod1"; }
        }

        private static void Verify<T>(T expected, T actual)
        {
            if (!actual.Equals(expected))
            {
                Console.WriteLine("ACTUAL   : " + actual);
                Console.WriteLine("EXPECTED : " + expected);
                s_NumErrors++;
            }
        }

        public static void Run()
        {
            if (String.Empty.Length > 0)
            {
                // Make sure we compile this method body.
                var tmp = new Foo<string>();
                tmp.SetAndCheck<string>(0, null);
            }

            object o = new Foo<string>();

            {
                MethodInfo mi = typeof(Foo<string>).GetTypeInfo().GetDeclaredMethod("SetAndCheck").MakeGenericMethod(typeof(string));
                if (!(bool)mi.Invoke(o, new object[] { 123, "hello" }))
                    s_NumErrors++;

                var foo = (Foo<string>)o;
                if (foo.Value != 123)
                    s_NumErrors++;

                if ((bool)mi.Invoke(o, new object[] { 123, null }))
                    s_NumErrors++;
            }

            // Uncomment when we have the type loader to buld invoke stub dictionaries.
            {
                MethodInfo mi = typeof(Foo<string>).GetTypeInfo().GetDeclaredMethod("SetAndCheck").MakeGenericMethod(typeof(object));
                if ((bool)mi.Invoke(o, new object[] { 123, new object() }))
                    s_NumErrors++;
            }

            // VirtualInvokeMap testing
            {
                // Rooting some methods to make them reflectable
                new BaseClass<string>().Method1("string");
                new BaseClass<string>().Method2("string");
                new BaseClass<string>().Method3("string");
                new BaseClass<string>().Method4("string");
                new BaseClass<string>().GVMethod1<string>("string", "string2");
                new BaseClass<string>().GVMethod2<string>("string", "string2");
                new BaseClass<string>().GVMethod3<string>("string", "string2");
                new BaseClass<string>().GVMethod4<string>("string", "string2");
                new DerivedClass1<string>().Method1("string");
                new DerivedClass1<string>().Method2("string");
                new DerivedClass1<string>().Method3("string");
                new DerivedClass1<string>().Method4("string");
                new DerivedClass1<string>().GVMethod1<string>("string", "string2");
                new DerivedClass1<string>().GVMethod2<string>("string", "string2");
                new DerivedClass1<string>().GVMethod3<string>("string", "string2");
                new DerivedClass1<string>().GVMethod4<string>("string", "string2");
                new DerivedClass1<string>().UseVirtualButNotUsedVirtuallyMethod("string");
                new DerivedClass2<string>().Method1("string");
                new DerivedClass2<string>().Method2("string");
                new DerivedClass2<string>().Method3("string");
                new DerivedClass2<string>().Method4("string");
                new DerivedClass2<string>().GVMethod1<string>("string", "string2");
                new DerivedClass2<string>().GVMethod2<string>("string", "string2");
                new DerivedClass2<string>().GVMethod3<string>("string", "string2");
                new DerivedClass2<string>().GVMethod4<string>("string", "string2");
                Func<IFace<string>> f = () => new BaseClass<string>(); // Hack to prevent devirtualization
                f().IFaceMethod1("string");
                ((IFace<string>)new BaseClass<string>()).IFaceGVMethod1<string>("string1", "string2");

                MethodInfo m1 = typeof(BaseClass<string>).GetTypeInfo().GetDeclaredMethod("Method1");
                MethodInfo m2 = typeof(BaseClass<string>).GetTypeInfo().GetDeclaredMethod("Method2");
                MethodInfo m3 = typeof(BaseClass<string>).GetTypeInfo().GetDeclaredMethod("Method3");
                MethodInfo m4 = typeof(BaseClass<string>).GetTypeInfo().GetDeclaredMethod("Method4");
                MethodInfo unusedMethod = typeof(BaseClass<string>).GetTypeInfo().GetDeclaredMethod("VirtualButNotUsedVirtuallyMethod");
                MethodInfo gvm1 = typeof(BaseClass<string>).GetTypeInfo().GetDeclaredMethod("GVMethod1").MakeGenericMethod(typeof(string));
                MethodInfo gvm2 = typeof(BaseClass<string>).GetTypeInfo().GetDeclaredMethod("GVMethod2").MakeGenericMethod(typeof(string));
                MethodInfo gvm3 = typeof(BaseClass<string>).GetTypeInfo().GetDeclaredMethod("GVMethod3").MakeGenericMethod(typeof(string));
                MethodInfo gvm4 = typeof(BaseClass<string>).GetTypeInfo().GetDeclaredMethod("GVMethod4").MakeGenericMethod(typeof(string));
                Verify("BaseClass.Method1", m1.Invoke(new BaseClass<string>(), new[] { "" }));
                Verify("BaseClass.Method2", m2.Invoke(new BaseClass<string>(), new[] { "" }));
                Verify("BaseClass.Method3", m3.Invoke(new BaseClass<string>(), new[] { "" }));
                Verify("BaseClass.Method4", m4.Invoke(new BaseClass<string>(), new[] { "" }));
                Verify("BaseClass.VirtualButNotUsedVirtuallyMethod", unusedMethod.Invoke(new BaseClass<string>(), new[] { "" }));
                Verify("DerivedClass1.Method1", m1.Invoke(new DerivedClass1<string>(), new[] { "" }));
                Verify("DerivedClass1.Method2", m2.Invoke(new DerivedClass1<string>(), new[] { "" }));
                Verify("BaseClass.Method3", m3.Invoke(new DerivedClass1<string>(), new[] { "" }));
                Verify("BaseClass.Method4", m4.Invoke(new DerivedClass1<string>(), new[] { "" }));
                Verify("DerivedClass1.Method1", m1.Invoke(new DerivedClass2<string>(), new[] { "" }));
                Verify("DerivedClass1.Method2", m2.Invoke(new DerivedClass2<string>(), new[] { "" }));
                Verify("BaseClass.Method3", m3.Invoke(new DerivedClass2<string>(), new[] { "" }));
                Verify("DerivedClass2.Method4", m4.Invoke(new DerivedClass2<string>(), new[] { "" }));
                Verify("BaseClass.GVMethod1", gvm1.Invoke(new BaseClass<string>(), new[] { "", "" }));
                Verify("BaseClass.GVMethod2", gvm2.Invoke(new BaseClass<string>(), new[] { "", "" }));
                Verify("BaseClass.GVMethod3", gvm3.Invoke(new BaseClass<string>(), new[] { "", "" }));
                Verify("BaseClass.GVMethod4", gvm4.Invoke(new BaseClass<string>(), new[] { "", "" }));
                Verify("DerivedClass1.GVMethod1", gvm1.Invoke(new DerivedClass1<string>(), new[] { "", "" }));
                Verify("DerivedClass1.GVMethod2", gvm2.Invoke(new DerivedClass1<string>(), new[] { "", "" }));
                Verify("BaseClass.GVMethod3", gvm3.Invoke(new DerivedClass1<string>(), new[] { "", "" }));
                Verify("BaseClass.GVMethod4", gvm4.Invoke(new DerivedClass1<string>(), new[] { "", "" }));
                Verify("DerivedClass1.GVMethod1", gvm1.Invoke(new DerivedClass2<string>(), new[] { "", "" }));
                Verify("DerivedClass1.GVMethod2", gvm2.Invoke(new DerivedClass2<string>(), new[] { "", "" }));
                Verify("BaseClass.GVMethod3", gvm3.Invoke(new DerivedClass2<string>(), new[] { "", "" }));
                Verify("DerivedClass2.GVMethod4", gvm4.Invoke(new DerivedClass2<string>(), new[] { "", "" }));

                m1 = typeof(DerivedClass1<string>).GetTypeInfo().GetDeclaredMethod("Method1");
                m2 = typeof(DerivedClass1<string>).GetTypeInfo().GetDeclaredMethod("Method2");
                m3 = typeof(DerivedClass1<string>).GetTypeInfo().GetDeclaredMethod("Method3");
                gvm1 = typeof(DerivedClass1<string>).GetTypeInfo().GetDeclaredMethod("GVMethod1").MakeGenericMethod(typeof(string));
                gvm2 = typeof(DerivedClass1<string>).GetTypeInfo().GetDeclaredMethod("GVMethod2").MakeGenericMethod(typeof(string));
                gvm3 = typeof(DerivedClass1<string>).GetTypeInfo().GetDeclaredMethod("GVMethod3").MakeGenericMethod(typeof(string));
                Verify("DerivedClass1.Method1", m1.Invoke(new DerivedClass1<string>(), new[] { "" }));
                Verify("DerivedClass1.Method2", m2.Invoke(new DerivedClass1<string>(), new[] { "" }));
                Verify("DerivedClass1.Method3", m3.Invoke(new DerivedClass1<string>(), new[] { "" }));
                Verify("DerivedClass1.Method1", m1.Invoke(new DerivedClass2<string>(), new[] { "" }));
                Verify("DerivedClass1.Method2", m2.Invoke(new DerivedClass2<string>(), new[] { "" }));
                Verify("DerivedClass2.Method3", m3.Invoke(new DerivedClass2<string>(), new[] { "" }));
                Verify("DerivedClass1.GVMethod1", gvm1.Invoke(new DerivedClass1<string>(), new[] { "", "" }));
                Verify("DerivedClass1.GVMethod2", gvm2.Invoke(new DerivedClass1<string>(), new[] { "", "" }));
                Verify("DerivedClass1.GVMethod3", gvm3.Invoke(new DerivedClass1<string>(), new[] { "", "" }));
                Verify("DerivedClass1.GVMethod1", gvm1.Invoke(new DerivedClass2<string>(), new[] { "", "" }));
                Verify("DerivedClass1.GVMethod2", gvm2.Invoke(new DerivedClass2<string>(), new[] { "", "" }));
                Verify("DerivedClass2.GVMethod3", gvm3.Invoke(new DerivedClass2<string>(), new[] { "", "" }));

                m3 = typeof(DerivedClass2<string>).GetTypeInfo().GetDeclaredMethod("Method3");
                m4 = typeof(DerivedClass2<string>).GetTypeInfo().GetDeclaredMethod("Method4");
                gvm3 = typeof(DerivedClass2<string>).GetTypeInfo().GetDeclaredMethod("GVMethod3").MakeGenericMethod(typeof(string));
                gvm4 = typeof(DerivedClass2<string>).GetTypeInfo().GetDeclaredMethod("GVMethod4").MakeGenericMethod(typeof(string));
                Verify("DerivedClass2.Method3", m3.Invoke(new DerivedClass2<string>(), new[] { "" }));
                Verify("DerivedClass2.Method4", m4.Invoke(new DerivedClass2<string>(), new[] { "" }));
                Verify("DerivedClass2.GVMethod3", gvm3.Invoke(new DerivedClass2<string>(), new[] { "", "" }));
                Verify("DerivedClass2.GVMethod4", gvm4.Invoke(new DerivedClass2<string>(), new[] { "", "" }));

                // BaseClass<int>.Method1 has the same slot as BaseClass<float>.Method3 on CoreRT, because vtable entries
                // get populated on demand (the first type won't get a Method3 entry, and the latter won't get a Method1 entry)
                // On ProjectN, both types will get vtable entries for both methods.
                new BaseClass<int>().Method1(1);
                m1 = typeof(BaseClass<int>).GetTypeInfo().GetDeclaredMethod("Method1");
                Verify("BaseClass.Method1", m1.Invoke(new BaseClass<int>(), new object[] { (int)1 }));
                Verify("DerivedClass1.Method1", m1.Invoke(new DerivedClass1<int>(), new object[] { (int)1 }));
                Verify("DerivedClass1.Method1", m1.Invoke(new DerivedClass2<int>(), new object[] { (int)1 }));

                new BaseClass<float>().Method3(1);
                m3 = typeof(BaseClass<float>).GetTypeInfo().GetDeclaredMethod("Method3");
                Verify("BaseClass.Method3", m3.Invoke(new BaseClass<float>(), new object[] { 1.1f }));
                Verify("BaseClass.Method3", m3.Invoke(new DerivedClass1<float>(), new object[] { 1.1f }));
                Verify("BaseClass.Method3", m3.Invoke(new DerivedClass2<float>(), new object[] { 1.1f }));

                m1 = typeof(IFace<string>).GetTypeInfo().GetDeclaredMethod("IFaceMethod1");
                gvm1 = typeof(IFace<string>).GetTypeInfo().GetDeclaredMethod("IFaceGVMethod1").MakeGenericMethod(typeof(string));
                Verify("BaseClass.IFaceMethod1", m1.Invoke(new BaseClass<string>(), new[] { "" }));
                Verify("BaseClass.IFaceGVMethod1", gvm1.Invoke(new BaseClass<string>(), new[] { "", "" }));
                Verify("DerivedClass1.IFaceMethod1", m1.Invoke(new DerivedClass1<string>(), new[] { "" }));
                Verify("BaseClass.IFaceGVMethod1", gvm1.Invoke(new DerivedClass1<string>(), new[] { "", "" }));
                Verify("DerivedClass2.IFaceMethod1", m1.Invoke(new DerivedClass2<string>(), new[] { "" }));
                Verify("DerivedClass2.IFaceGVMethod1", gvm1.Invoke(new DerivedClass2<string>(), new[] { "", "" }));
            }

            if (s_NumErrors != 0)
                throw new Exception();
        }
    }

    class TestThreadStaticFieldAccess
    {
        class TypeWithThreadStaticField<T>
        {
            [ThreadStatic]
            public static int X;

            [MethodImpl(MethodImplOptions.NoInlining)]
            public static int Read()
            {
                return X;
            }

            [MethodImpl(MethodImplOptions.NoInlining)]
            public static void Write(int x)
            {
                X = x;
            }
        }

        class BeforeFieldInitType<T>
        {
            [ThreadStatic]
            public static int X = 1985;
        }

        [MethodImpl(MethodImplOptions.NoInlining)]
        private static int ReadFromBeforeFieldInitType<T>()
        {
            return BeforeFieldInitType<T>.X;
        }

        public static void Run()
        {
            // This will set the field to a value from non-shared code
            TypeWithThreadStaticField<object>.X = 42;

            // Now read the value from shared code
            if (TypeWithThreadStaticField<object>.Read() != 42)
                throw new Exception();

            // Set the value from shared code
            TypeWithThreadStaticField<string>.Write(112);

            // Now read the value from non-shared code
            if (TypeWithThreadStaticField<string>.X != 112)
                throw new Exception();

            // Check that the storage locations for string and object instantiations differ
            if (TypeWithThreadStaticField<object>.Read() != 42)
                throw new Exception();

            // Make sure we run the cctor
            if (ReadFromBeforeFieldInitType<object>() != 1985)
                throw new Exception();
        }
    }

    class TestConstrainedMethodCalls
    {
        class Atom1 { }
        class Atom2 { }

        interface IFoo<T>
        {
            bool Frob(object o);
        }

        struct Foo<T> : IFoo<T>
        {
            public int FrobbedValue;

            public bool Frob(object o)
            {
                FrobbedValue = 12345;
                return o is T[,,];
            }
        }

        [MethodImpl(MethodImplOptions.NoInlining)]
        static bool DoFrob<T, U>(ref T t, object o) where T : IFoo<U>
        {
            // Perform a constrained interface call from shared code.
            // This should have been resolved to a direct call at compile time.
            return t.Frob(o);
        }

        public static void Run()
        {
            var foo1 = new Foo<Atom1>();
            bool result = DoFrob<Foo<Atom1>, Atom1>(ref foo1, new Atom1[0, 0, 0]);

            // If the FrobbedValue doesn't change when we frob, we must have done box+interface call.
            if (foo1.FrobbedValue != 12345)
                throw new Exception();

            // Also check we passed the right generic context to Foo.Frob
            if (!result)
                throw new Exception();

            // Also check dependency analysis:
            // EEType for Atom2[,,] that we'll check for was never allocated.
            var foo2 = new Foo<Atom2>();
            if (DoFrob<Foo<Atom2>, Atom2>(ref foo2, new object()))
                throw new Exception();
        }
    }

    class TestInstantiatingUnboxingStubs
    {
        static volatile IFoo s_foo;

        interface IFoo
        {
            bool IsInst(object o);

            void Set(int value);
        }

        struct Foo<T> : IFoo
        {
            public int Value;

            public bool IsInst(object o)
            {
                return o is T;
            }

            public void Set(int value)
            {
                Value = value;
            }
        }

        public static void Run()
        {
            s_foo = new Foo<string>();

            // Make sure the instantiation argument is properly passed
            if (!s_foo.IsInst("ab"))
                throw new Exception();

            if (s_foo.IsInst(new object()))
                throw new Exception();

            // Make sure the byref to 'this' is properly passed
            s_foo.Set(42);

            var foo = (Foo<string>)s_foo;
            if (foo.Value != 42)
                throw new Exception();
        }
    }

    class TestMDArrayAddressMethod
    {
        [MethodImpl(MethodImplOptions.NoInlining)]
        private static void PassByRef(ref object x)
        {
            x = new Object();
        }

        [MethodImpl(MethodImplOptions.NoInlining)]
        private static void DoGen<T>(object[,] arr)
        {
            // Here, the array type is known statically at the time of compilation
            PassByRef(ref arr[0, 0]);
        }

        [MethodImpl(MethodImplOptions.NoInlining)]
        private static void PassByRef2<T>(ref T x)
        {
            x = default(T);
        }

        [MethodImpl(MethodImplOptions.NoInlining)]
        private static void DoGen2<T>(T[,] arr)
        {
            // Here, the array type needs to be looked up from the dictionary
            PassByRef2<T>(ref arr[0, 0]);
        }

        public static void Run()
        {
            int exceptionsSeen = 0;

            try
            {
                DoGen<object>(new string[1, 1]);
            }
            catch (ArrayTypeMismatchException)
            {
                exceptionsSeen++;
            }

            DoGen<object>(new object[1, 1]);

            try
            {
                DoGen2<object>(new string[1, 1]);
            }
            catch (ArrayTypeMismatchException)
            {
                exceptionsSeen++;
            }

            DoGen2<object>(new object[1, 1]);

            if (exceptionsSeen != 2)
                throw new Exception();
        }
    }

    //
    // Regression test for issue https://github.com/dotnet/corert/issues/1964
    //
    class TestNameManglingCollisionRegression
    {
        class Gen1<T>
        {
            public Gen1(T t) { }
        }

        public static void Run()
        {
            Gen1<object[]>[] g1 = new Gen1<object[]>[1];
            g1[0] = new Gen1<object[]>(new object[] { new object[1] });

            Gen1<object[][]> g2 = new Gen1<object[][]>(new object[1][]);
        }
    }

    class TestSimpleGVMScenarios
    {
        interface IFoo<out U>
        {
            string IMethod1<T>(T t1, T t2);
        }

        interface ICovariant<out T>
        {
            string ICovariantGVM<U>();
        }

        public interface IBar<T>
        {
            U IBarGVMethod<U>(Func<T, U> arg);
        }

        public interface IFace<T>
        {
            string IFaceGVMethod1<U>(T t, U u);
        }

        class Base : IFoo<string>, IFoo<int>
        {
            public virtual string GMethod1<T>(T t1, T t2) { return "Base.GMethod1<" + typeof(T) + ">(" + t1 + "," + t2 + ")"; }
            public virtual string IMethod1<T>(T t1, T t2) { return "Base.IMethod1<" + typeof(T) + ">(" + t1 + "," + t2 + ")"; }
        }
        class Derived : Base, IFoo<string>, IFoo<int>
        {
            public override string GMethod1<T>(T t1, T t2) { return "Derived.GMethod1<" + typeof(T) + ">(" + t1 + "," + t2 + ")"; }
            string IFoo<string>.IMethod1<T>(T t1, T t2) { return "Derived.IFoo<string>.IMethod1<" + typeof(T) + ">(" + t1 + "," + t2 + ")"; }
        }
        class SuperDerived : Derived, IFoo<string>, IFoo<int>
        {
            string IFoo<int>.IMethod1<T>(T t1, T t2) { return "SuperDerived.IFoo<int>.IMethod1<" + typeof(T) + ">(" + t1 + "," + t2 + ")"; }
        }


        class GenBase<A> : IFoo<string>, IFoo<int>
        {
            public virtual string GMethod1<T>(T t1, T t2) { return "GenBase<" + typeof(A) + ">.GMethod1<" + typeof(T) + ">(" + t1 + "," + t2 + ")"; }
            public virtual string IMethod1<T>(T t1, T t2) { return "GenBase<" + typeof(A) + ">.IMethod1<" + typeof(T) + ">(" + t1 + "," + t2 + ")"; }
        }
        class GenDerived<A> : GenBase<A>, IFoo<string>, IFoo<int>
        {
            public override string GMethod1<T>(T t1, T t2) { return "GenDerived<" + typeof(A) + ">.GMethod1<" + typeof(T) + ">(" + t1 + "," + t2 + ")"; }
            string IFoo<string>.IMethod1<T>(T t1, T t2) { return "GenDerived<" + typeof(A) + ">.IFoo<string>.IMethod1<" + typeof(T) + ">(" + t1 + "," + t2 + ")"; }
        }
        class GenSuperDerived<A> : GenDerived<A>, IFoo<string>, IFoo<int>
        {
            string IFoo<int>.IMethod1<T>(T t1, T t2) { return "GenSuperDerived<" + typeof(A) + ">.IFoo<int>.IMethod1<" + typeof(T) + ">(" + t1 + "," + t2 + ")"; }
        }

        struct MyStruct1 : IFoo<string>, IFoo<int>
        {
            string IFoo<string>.IMethod1<T>(T t1, T t2) { return "MyStruct1.IFoo<string>.IMethod1<" + typeof(T) + ">(" + t1 + "," + t2 + ")"; }
            string IFoo<int>.IMethod1<T>(T t1, T t2) { return "MyStruct1.IFoo<int>.IMethod1<" + typeof(T) + ">(" + t1 + "," + t2 + ")"; }
        }
        struct MyStruct2 : IFoo<string>, IFoo<int>
        {
            string IFoo<string>.IMethod1<T>(T t1, T t2) { return "MyStruct2.IFoo<string>.IMethod1<" + typeof(T) + ">(" + t1 + "," + t2 + ")"; }
            public string IMethod1<T>(T t1, T t2) { return "MyStruct2.IMethod1<" + typeof(T) + ">(" + t1 + "," + t2 + ")"; }
        }
        struct MyStruct3 : IFoo<string>, IFoo<int>
        {
            string IFoo<int>.IMethod1<T>(T t1, T t2) { return "MyStruct3.IFoo<int>.IMethod1<" + typeof(T) + ">(" + t1 + "," + t2 + ")"; }
            public string IMethod1<T>(T t1, T t2) { return "MyStruct3.IMethod1<" + typeof(T) + ">(" + t1 + "," + t2 + ")"; }
        }

        public class AnotherBaseClass<T>
        {
            public virtual string IFaceMethod1(T t) { return "AnotherBaseClass.IFaceMethod1"; }
            public virtual string IFaceGVMethod1<U>(T t, U u) { return "AnotherBaseClass.IFaceGVMethod1"; }
        }

        public class AnotherDerivedClass<T> : AnotherBaseClass<T>, IFace<T>
        {
        }

        public class BarImplementor : IBar<int>
        {
            public virtual U IBarGVMethod<U>(Func<int, U> arg) { return arg(123); }
        }

        public class Yahoo<T>
        {
            public virtual U YahooGVM<U>(Func<T, U> arg) { return default(U); }
        }

        public class YahooDerived : Yahoo<int>
        {
            public override U YahooGVM<U>(Func<int, U> arg) { return arg(456); }
        }

        public class Covariant<T> : ICovariant<T>
        {
            public string ICovariantGVM<U>() { return String.Format("Covariant<{0}>.ICovariantGVM<{1}>", typeof(T).Name, typeof(U).Name); }
        }

        static string s_GMethod1;
        static string s_IFooString;
        static string s_IFooObject;
        static string s_IFooInt;

        static int s_NumErrors = 0;

        private static void TestWithStruct(IFoo<string> ifooStr, IFoo<object> ifooObj, IFoo<int> ifooInt)
        {
            var res = ifooStr.IMethod1<int>(1, 2);
            WriteLineWithVerification(res, s_IFooString);

            res = ifooObj.IMethod1<int>(3, 4);
            WriteLineWithVerification(res, s_IFooObject);

            res = ifooInt.IMethod1<int>(5, 6);
            WriteLineWithVerification(res, s_IFooInt);
        }

        private static void TestWithClass(object o)
        {
            Base b = o as Base;
            var res = b.GMethod1<int>(1, 2);
            WriteLineWithVerification(res, s_GMethod1);

            IFoo<string> ifoo1 = o as IFoo<string>;
            res = ifoo1.IMethod1<int>(3, 4);
            WriteLineWithVerification(res, s_IFooString);

            IFoo<object> ifoo2 = o as IFoo<object>;
            res = ifoo2.IMethod1<int>(5, 6);
            WriteLineWithVerification(res, s_IFooObject);

            IFoo<int> ifoo3 = o as IFoo<int>;
            res = ifoo3.IMethod1<int>(7, 8);
            WriteLineWithVerification(res, s_IFooInt);
        }

        private static void TestWithGenClass<T>(object o)
        {
            GenBase<T> b = o as GenBase<T>;
            var res = b.GMethod1<int>(1, 2);
            WriteLineWithVerification(res, s_GMethod1);

            IFoo<string> ifoo1 = o as IFoo<string>;
            res = ifoo1.IMethod1<int>(3, 4);
            WriteLineWithVerification(res, s_IFooString);

            IFoo<object> ifoo2 = o as IFoo<object>;
            res = ifoo2.IMethod1<int>(5, 6);
            WriteLineWithVerification(res, s_IFooObject);

            IFoo<int> ifoo3 = o as IFoo<int>;
            res = ifoo3.IMethod1<int>(7, 8);
            WriteLineWithVerification(res, s_IFooInt);
        }

        private static void WriteLineWithVerification(string actual, string expected)
        {
            if (actual != expected)
            {
                Console.WriteLine("ACTUAL   : " + actual);
                Console.WriteLine("EXPECTED : " + expected);
                s_NumErrors++;
            }
            else
            {
                Console.WriteLine(actual);
            }
        }

        public static void Run()
        {
            {
                s_GMethod1 = "Base.GMethod1<System.Int32>(1,2)";
                s_IFooString = "Base.IMethod1<System.Int32>(3,4)";
                s_IFooObject = "Base.IMethod1<System.Int32>(5,6)";
                s_IFooInt = "Base.IMethod1<System.Int32>(7,8)";
                TestWithClass(new Base());
                Console.WriteLine("====================");


                s_GMethod1 = "Derived.GMethod1<System.Int32>(1,2)";
                s_IFooString = "Derived.IFoo<string>.IMethod1<System.Int32>(3,4)";
                s_IFooObject = "Derived.IFoo<string>.IMethod1<System.Int32>(5,6)";
                s_IFooInt = "Base.IMethod1<System.Int32>(7,8)";
                TestWithClass(new Derived());
                Console.WriteLine("====================");


                s_GMethod1 = "Derived.GMethod1<System.Int32>(1,2)";
                s_IFooString = "Derived.IFoo<string>.IMethod1<System.Int32>(3,4)";
                s_IFooObject = "Derived.IFoo<string>.IMethod1<System.Int32>(5,6)";
                s_IFooInt = "SuperDerived.IFoo<int>.IMethod1<System.Int32>(7,8)";
                TestWithClass(new SuperDerived());
                Console.WriteLine("====================");
            }

            {
                s_GMethod1 = "GenBase<System.Byte>.GMethod1<System.Int32>(1,2)";
                s_IFooString = "GenBase<System.Byte>.IMethod1<System.Int32>(3,4)";
                s_IFooObject = "GenBase<System.Byte>.IMethod1<System.Int32>(5,6)";
                s_IFooInt = "GenBase<System.Byte>.IMethod1<System.Int32>(7,8)";
                TestWithGenClass<byte>(new GenBase<byte>());
                Console.WriteLine("====================");


                s_GMethod1 = "GenDerived<System.Byte>.GMethod1<System.Int32>(1,2)";
                s_IFooString = "GenDerived<System.Byte>.IFoo<string>.IMethod1<System.Int32>(3,4)";
                s_IFooObject = "GenDerived<System.Byte>.IFoo<string>.IMethod1<System.Int32>(5,6)";
                s_IFooInt = "GenBase<System.Byte>.IMethod1<System.Int32>(7,8)";
                TestWithGenClass<byte>(new GenDerived<byte>());
                Console.WriteLine("====================");


                s_GMethod1 = "GenDerived<System.String>.GMethod1<System.Int32>(1,2)";
                s_IFooString = "GenDerived<System.String>.IFoo<string>.IMethod1<System.Int32>(3,4)";
                s_IFooObject = "GenDerived<System.String>.IFoo<string>.IMethod1<System.Int32>(5,6)";
                s_IFooInt = "GenBase<System.String>.IMethod1<System.Int32>(7,8)";
                TestWithGenClass<String>(new GenDerived<String>());
                Console.WriteLine("====================");


                s_GMethod1 = "GenDerived<System.Byte>.GMethod1<System.Int32>(1,2)";
                s_IFooString = "GenDerived<System.Byte>.IFoo<string>.IMethod1<System.Int32>(3,4)";
                s_IFooObject = "GenDerived<System.Byte>.IFoo<string>.IMethod1<System.Int32>(5,6)";
                s_IFooInt = "GenSuperDerived<System.Byte>.IFoo<int>.IMethod1<System.Int32>(7,8)";
                TestWithGenClass<byte>(new GenSuperDerived<byte>());
                Console.WriteLine("====================");
            }

            {
                s_IFooString = "MyStruct1.IFoo<string>.IMethod1<System.Int32>(1,2)";
                s_IFooObject = "MyStruct1.IFoo<string>.IMethod1<System.Int32>(3,4)";
                s_IFooInt = "MyStruct1.IFoo<int>.IMethod1<System.Int32>(5,6)";
                TestWithStruct(new MyStruct1(), new MyStruct1(), new MyStruct1());
                Console.WriteLine("====================");


                s_IFooString = "MyStruct2.IFoo<string>.IMethod1<System.Int32>(1,2)";
                s_IFooObject = "MyStruct2.IFoo<string>.IMethod1<System.Int32>(3,4)";
                s_IFooInt = "MyStruct2.IMethod1<System.Int32>(5,6)";
                TestWithStruct(new MyStruct2(), new MyStruct2(), new MyStruct2());
                Console.WriteLine("====================");


                s_IFooString = "MyStruct3.IMethod1<System.Int32>(1,2)";
                s_IFooObject = "MyStruct3.IMethod1<System.Int32>(3,4)";
                s_IFooInt = "MyStruct3.IFoo<int>.IMethod1<System.Int32>(5,6)";
                TestWithStruct(new MyStruct3(), new MyStruct3(), new MyStruct3());
                Console.WriteLine("====================");
            }

            {
                string res = ((IFace<string>)new AnotherDerivedClass<string>()).IFaceGVMethod1<string>("string1", "string2");
                WriteLineWithVerification("AnotherBaseClass.IFaceGVMethod1", res);

                res = ((IBar<int>)new BarImplementor()).IBarGVMethod<string>((i) => "BarImplementor:" + i.ToString());
                WriteLineWithVerification("BarImplementor:123", res);

                Yahoo<int> y = new YahooDerived();
                WriteLineWithVerification("YahooDerived:456", y.YahooGVM<string>((i) => "YahooDerived:" + i.ToString()));

                ICovariant<object> cov = new Covariant<string>();
                WriteLineWithVerification("Covariant<String>.ICovariantGVM<Exception>", cov.ICovariantGVM<Exception>());
            }

            if (s_NumErrors != 0)
                throw new Exception();
        }
    }

    class TestGvmDelegates
    {
        class Atom { }

        interface IFoo
        {
            string Frob<T>(int arg);
        }

        class FooUnshared : IFoo
        {
            public string Frob<T>(int arg)
            {
                return typeof(T[,]).GetElementType().Name + arg.ToString();
            }
        }

        class FooShared : IFoo
        {
            public string Frob<T>(int arg)
            {
                return typeof(T[,,]).GetElementType().Name + arg.ToString();
            }
        }

        class Base
        {
            public virtual string Frob<T>(string s)
            {
                return typeof(T).Name + ": Base: " + s;
            }
        }

        class Derived : Base
        {
            public override string Frob<T>(string s)
            {
                return typeof(T).Name + ": Derived: " + s;
            }

            [MethodImpl(MethodImplOptions.NoInlining)]
            public void ValidateShared<T>(string s)
            {
                Func<string, string> f = Frob<T>;
                if (f(s) != typeof(T).Name + ": Derived: " + s)
                    throw new Exception();

                f = base.Frob<T>;
                if (f(s) != typeof(T).Name + ": Base: " + s)
                    throw new Exception();
            }

            public void Validate(string s)
            {
                Func<string, string> f = Frob<string>;
                if (f(s) != typeof(string).Name + ": Derived: " + s)
                    throw new Exception();

                f = base.Frob<string>;
                if (f(s) != typeof(string).Name + ": Base: " + s)
                    throw new Exception();
            }
        }

        [MethodImpl(MethodImplOptions.NoInlining)]
        static void RunShared<T>(IFoo foo)
        {
            Func<int, string> a = foo.Frob<T>;
            if (a(456) != "Atom456")
                throw new Exception();
        }

        public static void Run()
        {
            IFoo foo = new FooUnshared();
            Func<int, string> a = foo.Frob<Atom>;
            if (a(123) != "Atom123")
                throw new Exception();

            RunShared<Atom>(new FooShared());

            new Derived().Validate("hello");
            new Derived().ValidateShared<object>("ola");
        }
    }

    class TestGvmDependencies
    {
        class Atom { }

        class Foo
        {
            public virtual object Frob<T>()
            {
                return new T[0, 0];
            }
        }

        class Bar : Foo
        {
            public override object Frob<T>()
            {
                return new T[0, 0, 0];
            }
        }

        public static void Run()
        {
            {
                Foo x = new Foo();
                x.Frob<Atom>();
            }

            {
                Foo x = new Bar();
                x.Frob<Atom>();
            }
        }
    }

    class TestGvmLookups
    {
        class Gen<T> { }
        class Atom1 { }
        class Atom2 { }

        class GenericBase<T>
        {
            public virtual (Type, Type) GenericMethod<U>() => (typeof(GenericBase<T>), typeof(U));
        }

        class NonGenericDerivedWithGenericBase : GenericBase<Atom1>
        {
            public override (Type, Type) GenericMethod<U>() => (typeof(NonGenericDerivedWithGenericBase), typeof(U));
        }

        class GenericDerivedWithGenericBase<T> : GenericBase<T>
        {
            public override (Type, Type) GenericMethod<U>() => (typeof(GenericDerivedWithGenericBase<T>), typeof(U));
        }

        class NonGenericBase
        {
            public virtual (Type, Type) GenericMethod<U>() => (typeof(NonGenericBase), typeof(U));
        }

        class GenericDerivedWithNonGenericBase<T> : NonGenericBase
        {
            public override (Type, Type) GenericMethod<U>() => (typeof(GenericDerivedWithNonGenericBase<T>), typeof(U));
        }

        static void TestInContext<T>()
        {
            {
                (var t1, var t2) = new GenericBase<T>().GenericMethod<Gen<T>>();
                if (t1 != typeof(GenericBase<T>) || t2 != typeof(Gen<T>))
                    throw new Exception();
            }

            {
                (var t1, var t2) = new GenericBase<T>().GenericMethod<Atom2>();
                if (t1 != typeof(GenericBase<T>) || t2 != typeof(Atom2))
                    throw new Exception();
            }

            {
                (var t1, var t2) = new NonGenericDerivedWithGenericBase().GenericMethod<Gen<T>>();
                if (t1 != typeof(NonGenericDerivedWithGenericBase) || t2 != typeof(Gen<T>))
                    throw new Exception();
            }

            {
                (var t1, var t2) = new NonGenericDerivedWithGenericBase().GenericMethod<Atom2>();
                if (t1 != typeof(NonGenericDerivedWithGenericBase) || t2 != typeof(Atom2))
                    throw new Exception();
            }

            {
                (var t1, var t2) = new GenericDerivedWithGenericBase<T>().GenericMethod<Gen<T>>();
                if (t1 != typeof(GenericDerivedWithGenericBase<T>) || t2 != typeof(Gen<T>))
                    throw new Exception();
            }

            {
                (var t1, var t2) = new GenericDerivedWithGenericBase<T>().GenericMethod<Atom2>();
                if (t1 != typeof(GenericDerivedWithGenericBase<T>) || t2 != typeof(Atom2))
                    throw new Exception();
            }

            {
                (var t1, var t2) = new GenericDerivedWithNonGenericBase<T>().GenericMethod<Gen<T>>();
                if (t1 != typeof(GenericDerivedWithNonGenericBase<T>) || t2 != typeof(Gen<T>))
                    throw new Exception();
            }

            {
                (var t1, var t2) = new GenericDerivedWithNonGenericBase<T>().GenericMethod<Atom2>();
                if (t1 != typeof(GenericDerivedWithNonGenericBase<T>) || t2 != typeof(Atom2))
                    throw new Exception();
            }
        }

        public static void Run()
        {
            TestInContext<object>();
            TestInContext<int>();
        }
    }

    class TestFieldAccess
    {
        class ClassType { }
        class ClassType2 { }
        struct StructType { }

        class Foo<T>
        {
            static Foo()
            {
                Console.WriteLine("Foo<" + typeof(T).Name + "> cctor");

                if (typeof(T) == typeof(ClassType))
                    TestFieldAccess.s_FooClassTypeCctorCount++;
                else
                    TestFieldAccess.s_FooStructTypeCctorCount++;
            }

            public static int s_intField;
            public static float s_floatField;
            public static string s_stringField;
            public static object s_objectField;
            public static long s_longField1;
            public static long s_longField2;
            public static long s_longField3;
            public static KeyValuePair<string, string> s_kvp;

            public int m_intField;
            public float m_floatField;
            public string m_stringField;
            public object m_objectField;
        }

        class Bar
        {
            static Bar()
            {
                Console.WriteLine("Bar cctor");
                TestFieldAccess.s_BarCctorCount++;
            }

            public static int s_intField;
            public static float s_floatField;
            public static string s_stringField;
            public static object s_objectField;
            public static long s_longField1;
            public static long s_longField2;
            public static long s_longField3;
            public static KeyValuePair<string, string> s_kvp;

            public int m_intField;
            public float m_floatField;
            public string m_stringField;
            public object m_objectField;
        }

        public class DynamicBase<T>
        {
            public T _t;

            [MethodImpl(MethodImplOptions.NoInlining)]
            public DynamicBase() { }

            [MethodImpl(MethodImplOptions.NoInlining)]
            public int SimpleMethod()
            {
                return 123;
            }

            [MethodImpl(MethodImplOptions.NoInlining)]
            public int MethodWithTInSig(T t)
            {
                _t = t;
                return 234;
            }

            [MethodImpl(MethodImplOptions.NoInlining)]
            public virtual string VirtualMethod(T t)
            {
                _t = t;
                return "DynamicBase<T>.VirtualMethod";
            }

            [MethodImpl(MethodImplOptions.NoInlining)]
            public string GenericMethod<U>(T t, U u)
            {
                _t = t;
                return typeof(U).ToString() + u.ToString();
            }

            [MethodImpl(MethodImplOptions.NoInlining)]
            public virtual string GenericVirtualMethod<U>(T t, U u)
            {
                _t = t;
                return "DynamicBase" + typeof(U).ToString() + u.ToString();
            }
        }

        public class DynamicDerived<T> : DynamicBase<T>
        {
            [MethodImpl(MethodImplOptions.NoInlining)]
            public DynamicDerived() { }

            [MethodImpl(MethodImplOptions.NoInlining)]
            public override string VirtualMethod(T t)
            {
                _t = t;
                return "DynamicDerived<T>.VirtualMethod";
            }

            [MethodImpl(MethodImplOptions.NoInlining)]
            public override string GenericVirtualMethod<U>(T t, U u)
            {
                _t = t;
                return "DynamicDerived" + typeof(U).ToString() + u.ToString();
            }
        }

        class UnconstructedTypeWithGCStatics
        {
#pragma warning disable 169
            static string s_gcField;
#pragma warning restore
        }

        class UnconstructedTypeWithNonGCStatics
        {
#pragma warning disable 169
            static float s_nonGcField;
#pragma warning restore
        }

        class UnconstructedTypeInstantiator<T> { }

        public static int s_FooClassTypeCctorCount = 0;
        public static int s_FooStructTypeCctorCount = 0;
        public static int s_BarCctorCount = 0;
        public static int s_NumErrors = 0;

        private static void Verify<T>(T expected, T actual)
        {
            if (!actual.Equals(expected))
            {
                Console.WriteLine("ACTUAL   : " + actual);
                Console.WriteLine("EXPECTED : " + expected);
                s_NumErrors++;
            }
        }

        private static void TestDynamicStaticFields()
        {
            Foo<object>.s_intField = 1234;
            Foo<object>.s_floatField = 12.34f;
            Foo<object>.s_longField1 = 0x1111;

            var fooDynamicOfClassType = typeof(Foo<>).MakeGenericType(typeof(ClassType)).GetTypeInfo();
            var fooDynamicOfClassType2 = typeof(Foo<>).MakeGenericType(typeof(ClassType2)).GetTypeInfo();

            FieldInfo fi = fooDynamicOfClassType.GetDeclaredField("s_intField");
            FieldInfo fi2 = fooDynamicOfClassType2.GetDeclaredField("s_intField");
            fi.SetValue(null, 1111);
            fi2.SetValue(null, 2222);
            Verify(1111, (int)fi.GetValue(null));
            Verify(2222, (int)fi2.GetValue(null));

            fi = fooDynamicOfClassType.GetDeclaredField("s_floatField");
            fi2 = fooDynamicOfClassType2.GetDeclaredField("s_floatField");
            fi.SetValue(null, 1.1f);
            fi2.SetValue(null, 2.2f);
            Verify(1.1f, (float)fi.GetValue(null));
            Verify(2.2f, (float)fi2.GetValue(null));

            fi = fooDynamicOfClassType.GetDeclaredField("s_longField1");
            fi2 = fooDynamicOfClassType2.GetDeclaredField("s_longField1");
            fi.SetValue(null, 0x11111111);
            fi2.SetValue(null, 0x22222222);
            Verify(0x11111111, (long)fi.GetValue(null));
            Verify(0x22222222, (long)fi2.GetValue(null));

            fi = fooDynamicOfClassType.GetDeclaredField("s_stringField");
            fi2 = fooDynamicOfClassType2.GetDeclaredField("s_stringField");
            fi.SetValue(null, "abc123");
            fi2.SetValue(null, "omgroflpwn");
            Verify("abc123", (string)fi.GetValue(null));
            Verify("omgroflpwn", (string)fi2.GetValue(null));

            fi = fooDynamicOfClassType.GetDeclaredField("s_objectField");
            fi2 = fooDynamicOfClassType2.GetDeclaredField("s_objectField");
            fi.SetValue(null, "qwerty");
            fi2.SetValue(null, "ytrewq");
            Verify("qwerty", (string)fi.GetValue(null));
            Verify("ytrewq", (string)fi2.GetValue(null));
        }

        private static void TestDynamicInvokeStubs()
        {
            Console.WriteLine("Testing dynamic invoke stubs...");
            // Root required methods / types statically instantiated over some unrelated type
            DynamicBase<Program> heh = new DynamicBase<Program>();
            heh.MethodWithTInSig(new Program());
            heh.SimpleMethod();
            heh.VirtualMethod(new Program());
            heh.GenericMethod(new Program(), "hello");
            heh.GenericVirtualMethod(new Program(), "hello");

            DynamicDerived<Program> heh2 = new DynamicDerived<Program>();
            heh2.VirtualMethod(new Program());
            heh2.GenericVirtualMethod(new Program(), "ayy");

            // Simple method invocation
            var dynamicBaseOfString = typeof(DynamicBase<>).MakeGenericType(typeof(string));
            object obj = Activator.CreateInstance(dynamicBaseOfString);
            {
                var simpleMethod = dynamicBaseOfString.GetTypeInfo().GetDeclaredMethod("SimpleMethod");
                int result = (int)simpleMethod.Invoke(obj, null);
                Verify((int)123, result);
            }

            // Method with T in the signature
            {
                var methodWithTInSig = dynamicBaseOfString.GetTypeInfo().GetDeclaredMethod("MethodWithTInSig");
                int result = (int)methodWithTInSig.Invoke(obj, new[] { "fad" });
                Verify((int)234, result);
            }

            // Test virtual method invocation
            {
                var virtualMethodDynamicBase = dynamicBaseOfString.GetTypeInfo().GetDeclaredMethod("VirtualMethod");
                string result = (string)virtualMethodDynamicBase.Invoke(obj, new[] { "fad" });
                Verify("DynamicBase<T>.VirtualMethod", result);
            }

            {
                var dynamicDerivedOfString = typeof(DynamicDerived<>).MakeGenericType(typeof(string));
                object dynamicDerivedObj = Activator.CreateInstance(dynamicDerivedOfString);
                var virtualMethodDynamicDerived = dynamicDerivedOfString.GetTypeInfo().GetDeclaredMethod("VirtualMethod");
                string result = (string)virtualMethodDynamicDerived.Invoke(dynamicDerivedObj, new[] { "fad" });
                Verify("DynamicDerived<T>.VirtualMethod", result);
            }

            // Test generic method invocation
            {
                var genericMethod = dynamicBaseOfString.GetTypeInfo().GetDeclaredMethod("GenericMethod").MakeGenericMethod(new[] { typeof(string) });
                string result = (string)genericMethod.Invoke(obj, new[] { "hey", "hello" });

                Verify("System.Stringhello", result);
            }

            // Test GVM invocation
            {
                var genericMethod = dynamicBaseOfString.GetTypeInfo().GetDeclaredMethod("GenericVirtualMethod");
                genericMethod = genericMethod.MakeGenericMethod(new[] { typeof(string) });
                string result = (string)genericMethod.Invoke(obj, new[] { "hey", "hello" });
                Verify("DynamicBaseSystem.Stringhello", result);
            }

            {
                var dynamicDerivedOfString = typeof(DynamicDerived<>).MakeGenericType(typeof(string));
                object dynamicDerivedObj = Activator.CreateInstance(dynamicDerivedOfString);
                var virtualMethodDynamicDerived = dynamicDerivedOfString.GetTypeInfo().GetDeclaredMethod("GenericVirtualMethod").MakeGenericMethod(new[] { typeof(string) });
                string result = (string)virtualMethodDynamicDerived.Invoke(dynamicDerivedObj, new[] { "hey", "fad" });
                Verify("DynamicDerivedSystem.Stringfad", result);
            }
        }

        private static void TestStaticFields()
        {
            Foo<ClassType>.s_intField = 11223344;
            Foo<ClassType>.s_stringField = "abcd";
            Foo<ClassType>.s_floatField = 12.34f;
            Foo<ClassType>.s_objectField = "123";
            Foo<ClassType>.s_kvp = new KeyValuePair<string, string>("1122", "3344");

            Foo<StructType>.s_intField = 44332211;
            Foo<StructType>.s_stringField = "dcba";
            Foo<StructType>.s_floatField = 43.21f;
            Foo<StructType>.s_objectField = "321";
            Foo<StructType>.s_kvp = new KeyValuePair<string, string>("4433", "2211");


            Bar.s_intField = 778899;
            Bar.s_stringField = "xxyyzz";
            Bar.s_floatField = 88.99f;
            Bar.s_objectField = "890";
            Bar.s_kvp = new KeyValuePair<string, string>("7788", "8899");

            // Testing correctness of cctor context
            {
                Foo<ClassType>.s_longField1 = 0xff00;
                Foo<ClassType>.s_longField2 = 0xff00;
                Foo<ClassType>.s_longField3 = 0xff00;
                if (TestFieldAccess.s_FooClassTypeCctorCount != 1)
                    s_NumErrors++;

                Foo<StructType>.s_longField1 = 0xff00;
                Foo<StructType>.s_longField2 = 0xff00;
                Foo<StructType>.s_longField3 = 0xff00;
                if (TestFieldAccess.s_FooStructTypeCctorCount != 1)
                    s_NumErrors++;

                Bar.s_longField1 = 0xff00;
                Bar.s_longField2 = 0xff00;
                Bar.s_longField3 = 0xff00;
                if (TestFieldAccess.s_BarCctorCount != 1)
                    s_NumErrors++;
            }

            Console.WriteLine("Testing static fields on type Foo<ClassType> ...");
            {
                FieldInfo fi = typeof(Foo<ClassType>).GetTypeInfo().GetDeclaredField("s_intField");
                Verify((int)11223344, (int)fi.GetValue(null));

                fi = typeof(Foo<ClassType>).GetTypeInfo().GetDeclaredField("s_stringField");
                Verify("abcd", (string)fi.GetValue(null));

                fi = typeof(Foo<ClassType>).GetTypeInfo().GetDeclaredField("s_floatField");
                Verify(12.34f, (float)fi.GetValue(null));

                fi = typeof(Foo<ClassType>).GetTypeInfo().GetDeclaredField("s_objectField");
                Verify("123", fi.GetValue(null));

                fi = typeof(Foo<ClassType>).GetTypeInfo().GetDeclaredField("s_kvp");
                var result = (KeyValuePair<string, string>)fi.GetValue(null);
                Verify("1122", result.Key);
                Verify("3344", result.Value);

                typeof(Foo<ClassType>).GetTypeInfo().GetDeclaredField("s_stringField").SetValue(null, "ThisIsAString1");
                typeof(Foo<ClassType>).GetTypeInfo().GetDeclaredField("s_objectField").SetValue(null, "ThisIsAString2");
                typeof(Foo<ClassType>).GetTypeInfo().GetDeclaredField("s_kvp").SetValue(null, new KeyValuePair<string, string>("ThisIs", "AString"));
                Verify("ThisIsAString1", (string)Foo<ClassType>.s_stringField);
                Verify("ThisIsAString2", (string)Foo<ClassType>.s_objectField);
                Verify("ThisIs", (string)Foo<ClassType>.s_kvp.Key);
                Verify("AString", (string)Foo<ClassType>.s_kvp.Value);
            }

            Console.WriteLine("Testing static fields on type Foo<StructType> ...");
            {
                FieldInfo fi = typeof(Foo<StructType>).GetTypeInfo().GetDeclaredField("s_intField");
                Verify(44332211, (int)fi.GetValue(null));

                fi = typeof(Foo<StructType>).GetTypeInfo().GetDeclaredField("s_stringField");
                Verify("dcba", (string)fi.GetValue(null));

                fi = typeof(Foo<StructType>).GetTypeInfo().GetDeclaredField("s_floatField");
                Verify(43.21f, (float)fi.GetValue(null));

                fi = typeof(Foo<StructType>).GetTypeInfo().GetDeclaredField("s_objectField");
                Verify("321", fi.GetValue(null));

                fi = typeof(Foo<StructType>).GetTypeInfo().GetDeclaredField("s_kvp");
                var result = (KeyValuePair<string, string>)fi.GetValue(null);
                Verify("4433", result.Key);
                Verify("2211", result.Value);

                typeof(Foo<StructType>).GetTypeInfo().GetDeclaredField("s_stringField").SetValue(null, "ThisIsAString3");
                typeof(Foo<StructType>).GetTypeInfo().GetDeclaredField("s_objectField").SetValue(null, "ThisIsAString4");
                typeof(Foo<StructType>).GetTypeInfo().GetDeclaredField("s_kvp").SetValue(null, new KeyValuePair<string, string>("ThisIs1", "AString1"));
                Verify("ThisIsAString3", (string)Foo<StructType>.s_stringField);
                Verify("ThisIsAString4", (string)Foo<StructType>.s_objectField);
                Verify("ThisIs1", (string)Foo<StructType>.s_kvp.Key);
                Verify("AString1", (string)Foo<StructType>.s_kvp.Value);
            }

            Console.WriteLine("Testing static fields on type Bar ...");
            {
                FieldInfo fi = typeof(Bar).GetTypeInfo().GetDeclaredField("s_intField");
                Verify(778899, (int)fi.GetValue(null));

                fi = typeof(Bar).GetTypeInfo().GetDeclaredField("s_stringField");
                Verify("xxyyzz", (string)fi.GetValue(null));

                fi = typeof(Bar).GetTypeInfo().GetDeclaredField("s_floatField");
                Verify(88.99f, (float)fi.GetValue(null));

                fi = typeof(Bar).GetTypeInfo().GetDeclaredField("s_objectField");
                Verify("890", fi.GetValue(null));

                fi = typeof(Bar).GetTypeInfo().GetDeclaredField("s_kvp");
                var result = (KeyValuePair<string, string>)fi.GetValue(null);
                Verify("7788", result.Key);
                Verify("8899", result.Value);

                typeof(Bar).GetTypeInfo().GetDeclaredField("s_stringField").SetValue(null, "ThisIsAString5");
                typeof(Bar).GetTypeInfo().GetDeclaredField("s_objectField").SetValue(null, "ThisIsAString6");
                typeof(Bar).GetTypeInfo().GetDeclaredField("s_kvp").SetValue(null, new KeyValuePair<string, string>("ThisIs2", "AString2"));
                Verify("ThisIsAString5", (string)Bar.s_stringField);
                Verify("ThisIsAString6", (string)Bar.s_objectField);
                Verify("ThisIs2", (string)Bar.s_kvp.Key);
                Verify("AString2", (string)Bar.s_kvp.Value);
            }
        }

        private static void TestInstanceFields()
        {
            Foo<ClassType> fooClassType = new Foo<ClassType>
            {
                m_intField = 1212,
                m_stringField = "2323",
                m_floatField = 34.34f,
                m_objectField = "4545",
            };

            Foo<StructType> fooStructType = new Foo<StructType>
            {
                m_intField = 2323,
                m_stringField = "3434",
                m_floatField = 45.45f,
                m_objectField = "5656",
            };

            Bar bar = new Bar
            {
                m_intField = 3434,
                m_stringField = "4545",
                m_floatField = 56.56f,
                m_objectField = "6767",
            };

            Console.WriteLine("Testing instance fields on type Foo<ClassType> ...");
            {
                FieldInfo fi = typeof(Foo<ClassType>).GetTypeInfo().GetDeclaredField("m_intField");
                Verify(1212, (int)fi.GetValue(fooClassType));

                fi = typeof(Foo<ClassType>).GetTypeInfo().GetDeclaredField("m_stringField");
                Verify("2323", (string)fi.GetValue(fooClassType));

                fi = typeof(Foo<ClassType>).GetTypeInfo().GetDeclaredField("m_floatField");
                Verify(34.34f, (float)fi.GetValue(fooClassType));

                fi = typeof(Foo<ClassType>).GetTypeInfo().GetDeclaredField("m_objectField");
                Verify("4545", fi.GetValue(fooClassType));

                typeof(Foo<ClassType>).GetTypeInfo().GetDeclaredField("m_stringField").SetValue(fooClassType, "ThisIsAString7");
                typeof(Foo<ClassType>).GetTypeInfo().GetDeclaredField("m_objectField").SetValue(fooClassType, "ThisIsAString8");
                Verify("ThisIsAString7", (string)fooClassType.m_stringField);
                Verify("ThisIsAString8", (string)fooClassType.m_objectField);
            }

            Console.WriteLine("Testing instance fields on type Foo<StructType> ...");
            {
                FieldInfo fi = typeof(Foo<StructType>).GetTypeInfo().GetDeclaredField("m_intField");
                Verify(2323, (int)fi.GetValue(fooStructType));

                fi = typeof(Foo<StructType>).GetTypeInfo().GetDeclaredField("m_stringField");
                Verify("3434", (string)fi.GetValue(fooStructType));

                fi = typeof(Foo<StructType>).GetTypeInfo().GetDeclaredField("m_floatField");
                Verify(45.45f, (float)fi.GetValue(fooStructType));

                fi = typeof(Foo<StructType>).GetTypeInfo().GetDeclaredField("m_objectField");
                Verify("5656", fi.GetValue(fooStructType));

                typeof(Foo<StructType>).GetTypeInfo().GetDeclaredField("m_stringField").SetValue(fooStructType, "ThisIsAString9");
                typeof(Foo<StructType>).GetTypeInfo().GetDeclaredField("m_objectField").SetValue(fooStructType, "ThisIsAString10");
                Verify("ThisIsAString9", (string)fooStructType.m_stringField);
                Verify("ThisIsAString10", (string)fooStructType.m_objectField);
            }

            Console.WriteLine("Testing instance fields on type Bar ...");
            {
                FieldInfo fi = typeof(Bar).GetTypeInfo().GetDeclaredField("m_intField");
                Verify(3434, (int)fi.GetValue(bar));

                fi = typeof(Bar).GetTypeInfo().GetDeclaredField("m_stringField");
                Verify("4545", (string)fi.GetValue(bar));

                fi = typeof(Bar).GetTypeInfo().GetDeclaredField("m_floatField");
                Verify(56.56f, (float)fi.GetValue(bar));

                fi = typeof(Bar).GetTypeInfo().GetDeclaredField("m_objectField");
                Verify("6767", fi.GetValue(bar));

                typeof(Bar).GetTypeInfo().GetDeclaredField("m_stringField").SetValue(bar, "ThisIsAString11");
                typeof(Bar).GetTypeInfo().GetDeclaredField("m_objectField").SetValue(bar, "ThisIsAString12");
                Verify("ThisIsAString11", (string)bar.m_stringField);
                Verify("ThisIsAString12", (string)bar.m_objectField);
            }
        }

        private static void TestUnconstructedTypes()
        {
            // Testing for compilation failures due to references to unused static bases
            // See: https://github.com/dotnet/corert/issues/3211
            var a = typeof(UnconstructedTypeInstantiator<UnconstructedTypeWithGCStatics>).ToString();
            var b = typeof(UnconstructedTypeInstantiator<UnconstructedTypeWithNonGCStatics>).ToString();
        }

        public static void Run()
        {
            TestStaticFields();
            TestInstanceFields();
            TestDynamicStaticFields();
            TestDynamicInvokeStubs();
            TestUnconstructedTypes();

            if (s_NumErrors != 0)
                throw new Exception(s_NumErrors + " errors!");
        }
    }

    // Regression test for https://github.com/dotnet/corert/issues/3659
    class TestNativeLayoutGeneration
    {
#pragma warning disable 649 // s_ref was never assigned
        private static object s_ref;
#pragma warning restore 649

        class Used
        {
            [MethodImpl(MethodImplOptions.NoInlining)]
            public virtual string DoStuff()
            {
                return "Used";
            }
        }

        class Unused<T> : Used
        {
            [MethodImpl(MethodImplOptions.NoInlining)]
            public override string DoStuff()
            {
                return "Unused " + typeof(T).ToString();
            }

            [MethodImpl(MethodImplOptions.NoInlining)]
            public void Blagh()
            {
            }
        }

        public static void Run()
        {
            new Used().DoStuff();

            try
            {
                // Call an instance method on something we never allocated, but overrides a used virtual.
                // This asserted the compiler when trying to build a template for Unused<__Canon>.
                ((Unused<object>)s_ref).Blagh();
            }
            catch (NullReferenceException)
            {
                return;
            }

            throw new Exception();
        }
    }

    class TestInterfaceVTableTracking
    {
        class Gen<T> { }

        interface IFoo<T>
        {
            Array Frob();
        }

        class GenericBase<T> : IFoo<T>
        {
            public Array Frob()
            {
                return new Gen<T>[1, 1];
            }
        }

        class Derived<T> : GenericBase<Gen<T>>
        {
        }

        static volatile IFoo<Gen<string>> s_foo;

        public static void Run()
        {
            // This only really tests whether we can compile this.
            s_foo = new Derived<string>();
            Array arr = s_foo.Frob();
            arr.SetValue(new Gen<Gen<string>>(), new int[] { 0, 0 });
        }
    }

    class TestClassVTableTracking
    {
        class Unit { }

        class Gen<T, U>
        {
            public virtual int Test()
            {
                return 42;
            }
        }

        static int Call<T>()
        {
            return new Gen<T, Unit>().Test();
        }

        public static void Run()
        {
            // This only really tests whether we can compile this.
            Call<object>();
        }
    }

    class TestNullableCasting
    {
        struct Mine<T> { }

        [MethodImpl(MethodImplOptions.NoInlining)]
        static bool CallWithNullable<T>(object m)
        {
            return m is T;
        }

        [MethodImpl(MethodImplOptions.NoInlining)]
        static bool CallWithReferenceType<T>(object m)
        {
            return m is Nullable<Mine<T>>;
        }

        public static void Run()
        {
            if (!CallWithNullable<Nullable<Mine<object>>>(new Mine<object>()))
                throw new Exception();

            if (CallWithNullable<Nullable<Mine<object>>>(new Mine<string>()))
                throw new Exception();

            if (!CallWithReferenceType<object>(new Mine<object>()))
                throw new Exception();

            if (CallWithReferenceType<object>(new Mine<string>()))
                throw new Exception();

            if (!(((object)new Mine<object>()) is Nullable<Mine<object>>))
                throw new Exception();
        }
    }

    class TestVariantCasting
    {
        private delegate T GenericDelegate<out T>();

        class Base { }
        class Derived : Base { }

        [MethodImpl(MethodImplOptions.NoInlining)]
        static bool IsInstanceOfGenericDelegateOf<T>(object o)
        {
            return o is GenericDelegate<T>;
        }

        public static void Run()
        {
            GenericDelegate<Derived> del = () => null;
            if (!IsInstanceOfGenericDelegateOf<Base>(del))
                throw new Exception();
        }
    }

    class TestByRefLikeVTables
    {
        class Atom<T> { }

        ref struct RefStruct<T>
        {
            public override bool Equals(object o) => o is Atom<T[]>;
            public override int GetHashCode() => 0;

            public override string ToString()
            {
                return typeof(T).ToString();
            }
        }

        public static void Run()
        {
            // This is a regression test making sure we can build a vtable for the byref-like type.
            // The vtable is necessary for a generic dictionary lookup in the ToString method.
            // Method bodies of Equals and GetHashCode become reachable through the magical
            // "unboxing" thunks we generate for byref-like types, and only through them.
            RefStruct<string> r = default;
            if (r.ToString() != "System.String")
                throw new Exception();
        }
    }

    class TestDevirtualization
    {
        interface IDevirt
        {
            int GetAndSet(int x);
        }

        struct Devirt : IDevirt
        {
            public int X;

            public int GetAndSet(int x)
            {
                int result = X;
                X = x;
                return result;
            }
        }

        interface IGenericDevirt
        {
            int GetAndSet(int x);
            Type GetTheType();
        }

        struct GenericDevirt<T> : IGenericDevirt
        {
            public int X;

            public int GetAndSet(int x)
            {
                int result = X;
                X = x;
                return result;
            }

            public Type GetTheType()
            {
                return typeof(T);
            }
        }

        static void DoSimpleDevirt()
        {
            // This will potentially transform to a direct call
            int result = ((IDevirt)new Devirt { X = 123 }).GetAndSet(456);
            if (result != 123)
                throw new Exception();
        }

        static void DoSimpleDevirtBoxed()
        {
            object o = new Devirt { X = 123 };

            // Force o to be boxed no matter what
            o.ToString();

            // This will potentially transform to a direct call
            int result = ((IDevirt)o).GetAndSet(456);
            if (result != 123)
                throw new Exception();

            if (((Devirt)o).X != 456)
                throw new Exception();
        }

        static void DoGenericDevirt()
        {
            // This will potentially transform to a direct call
            int result1 = ((IGenericDevirt)new GenericDevirt<string> { X = 123 }).GetAndSet(456);
            if (result1 != 123)
                throw new Exception();

            // This will potentially transform to a direct call
            Type result2 = ((IGenericDevirt)new GenericDevirt<string>()).GetTheType();
            if (result2 != typeof(string))
                throw new Exception();
        }

        static void DoGenericDevirtBoxed()
        {
            object o1 = new GenericDevirt<string> { X = 123 };

            // Force o1 to be boxed no matter what
            o1.ToString();

            // This will potentially transform to a direct call
            int result1 = ((IGenericDevirt)o1).GetAndSet(456);
            if (result1 != 123)
                throw new Exception();

            if (((GenericDevirt<string>)o1).X != 456)
                throw new Exception();

            object o2 = new GenericDevirt<string> { X = 123 };

            // Force o2 to be boxed no matter what
            o2.ToString();

            // This will potentially transform to a direct call
            Type result2 = ((IGenericDevirt)o2).GetTheType();
            if (result2 != typeof(string))
                throw new Exception();
        }

        static void DoGenericDevirtShared<T>()
        {
            // This will potentially transform to a direct call
            int result1 = ((IGenericDevirt)new GenericDevirt<T[]> { X = 123 }).GetAndSet(456);
            if (result1 != 123)
                throw new Exception();

            // This will potentially transform to a direct call
            Type result2 = ((IGenericDevirt)new GenericDevirt<T[]>()).GetTheType();
            if (result2 != typeof(T[]))
                throw new Exception();
        }

        static void DoGenericDevirtBoxedShared<T>()
        {
            object o1 = new GenericDevirt<T[]> { X = 123 };

            // Force o1 to be boxed no matter what
            o1.ToString();

            // This will potentially transform to a direct call
            int result1 = ((IGenericDevirt)o1).GetAndSet(456);
            if (result1 != 123)
                throw new Exception();

            if (((GenericDevirt<T[]>)o1).X != 456)
                throw new Exception();

            object o2 = new GenericDevirt<T[]> { X = 123 };

            // Force o2 to be boxed no matter what
            o2.ToString();

            // This will potentially transform to a direct call
            Type result2 = ((IGenericDevirt)o2).GetTheType();
            if (result2 != typeof(T[]))
                throw new Exception();
        }

        public static void Run()
        {
            DoSimpleDevirt();
            DoSimpleDevirtBoxed();
            DoGenericDevirt();
            DoGenericDevirtBoxed();
            DoGenericDevirtShared<string>();
            DoGenericDevirtBoxedShared<string>();
        }
    }

    class TestGenericInlining
    {
        class NeverSeenInstantiated<T> { }

        class AnotherNeverSeenInstantiated<T> { }

        class NeverAllocatedIndirection<T, U>
        {
            public string GetString() => new AnotherNeverSeenInstantiated<T>().ToString();
        }

        class NeverAllocated<T>
        {
            static NeverAllocatedIndirection<T, object> s_indirection = null;

            public string GetString() => new NeverSeenInstantiated<T>().ToString();
            public string GetStringIndirect() => s_indirection.GetString();
        }

        class Dummy { }

        static NeverAllocated<Dummy> s_neverAllocated = null;

        class GenericInline<T>
        {
            public GenericInline()
            {
                _arr = (T)(object)new string[1] { "ohai" };
            }
            T _arr;
            public T GetArr() => _arr;
        }

        [MethodImpl(MethodImplOptions.NoInlining)]
        static object InnerTest(object o, object dummy) => o;

        static object OtherTest() => null;

        [MethodImpl(MethodImplOptions.NoInlining)]
        static object Test(GenericInline<string[]> t)
        {
            return InnerTest(t.GetArr()[0], OtherTest());
        }

        public static void Run()
        {
            // We're just making sure the compiler doesn't crash.
            // Both of the calls below are expected to get inlined by an optimized codegen,
            // triggering interesting behaviors in the dependency analysis of the scanner
            // that runs before compilation.
            if (s_neverAllocated != null)
            {
                Console.WriteLine(s_neverAllocated.GetString());
                Console.WriteLine(s_neverAllocated.GetStringIndirect());
            }

            // Regression test for https://github.com/dotnet/corert/issues/7625
            if ((string)Test(new GenericInline<string[]>()) != "ohai")
                throw new Exception();
        }
    }

    class TestGenericInliningDoesntHappen
<<<<<<< HEAD
=======
    {
        interface IGenericInterface<T>
        {
            int Execute();
        }

        class GenericInterfaceImpl<T> : IGenericInterface<T>
        {
            public int Execute() => 42;
        }

        class GenericType<T>
        {
            IGenericInterface<T> _instance = new GenericInterfaceImpl<T>();

            [MethodImpl(MethodImplOptions.NoInlining)]
            public static GenericType<T> GenericMethod<U>()
            {
                var v = new GenericType<T>();
                // Codegen might attempt to inline this, but it requires generic inlining we don't support right now
                if (v.NonGenericMethod() != 42)
                    throw new Exception();
                return v;
            }

            private int NonGenericMethod() => _instance.Execute();
        }

        public static void Run()
        {
            // Regression test for https://github.com/dotnet/runtimelab/issues/485
            GenericType<object>.GenericMethod<int>();
        }
    }


#if CODEGEN_WASM
    internal class Console
>>>>>>> bea1516d
    {
        interface IGenericInterface<T>
        {
            int Execute();
        }

        class GenericInterfaceImpl<T> : IGenericInterface<T>
        {
            public int Execute() => 42;
        }

        class GenericType<T>
        {
            IGenericInterface<T> _instance = new GenericInterfaceImpl<T>();

            [MethodImpl(MethodImplOptions.NoInlining)]
            public static GenericType<T> GenericMethod<U>()
            {
                var v = new GenericType<T>();
                // Codegen might attempt to inline this, but it requires generic inlining we don't support right now
                if (v.NonGenericMethod() != 42)
                    throw new Exception();
                return v;
            }

            private int NonGenericMethod() => _instance.Execute();
        }

        public static void Run()
        {
            // Regression test for https://github.com/dotnet/runtimelab/issues/485
            GenericType<object>.GenericMethod<int>();
        }
    }

}<|MERGE_RESOLUTION|>--- conflicted
+++ resolved
@@ -2544,8 +2544,6 @@
     }
 
     class TestGenericInliningDoesntHappen
-<<<<<<< HEAD
-=======
     {
         interface IGenericInterface<T>
         {
@@ -2582,9 +2580,7 @@
     }
 
 
-#if CODEGEN_WASM
-    internal class Console
->>>>>>> bea1516d
+    class TestGenericInliningDoesntHappen
     {
         interface IGenericInterface<T>
         {
