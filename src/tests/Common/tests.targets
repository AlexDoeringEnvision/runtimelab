<?xml version="1.0" encoding="utf-8"?>
<Project ToolsVersion="12.0" xmlns="http://schemas.microsoft.com/developer/msbuild/2003">

  <ItemGroup>
    <_SkipTestAssemblies Include="$(SkipTestAssemblies)" />
  </ItemGroup>

  <PropertyGroup>
      <TestAssemblyDir Condition="'$(TestAssemblyDir)' == ''">$(BaseOutputPathWithConfig)\tests\</TestAssemblyDir>
      <__TestRunHtmlLog Condition="'$(__TestRunHtmlLog)' == ''">$(__LogsDir)\TestRun.html</__TestRunHtmlLog>
      <__TestRunXmlLog Condition="'$(__TestRunXmlLog)' == ''">$(__LogsDir)\TestRun.xml</__TestRunXmlLog>
  </PropertyGroup>
  <Target Name="FindTestDirectories">
    <ItemGroup>
      <AllTestAssemblies Include="$(BaseOutputPathWithConfig)\**\*.XUnitWrapper.dll" />
      <TestAssemblies Include="@(AllTestAssemblies)" Exclude="@(_SkipTestAssemblies -> '$(TestAssemblyDir)%(Identity)\%(Identity).XUnitWrapper.dll')" />
    </ItemGroup>
    
    <Error  Text=" The wrappers must be compiled and placed at $(TestAssemblyDir)\*\ before they can be run, Do a clean Test Run"
            Condition="'@(AllTestAssemblies)' == ''" />
    
    <Message Text= "AllTestAssemblies= @(AllTestAssemblies)"/>
    <Message Text= "TestAssemblies= @(TestAssemblies)"/>
    <Message Text= "_SkipTestAssemblies= @(_SkipTestAssemblies -> '$(TestAssemblyDir)%(Identity)\%(Identity).XUnitWrapper.dll')"/>
  </Target>

  <Target Name="RunTests"
          DependsOnTargets="FindTestDirectories"
          Condition="'$(SkipTests)' != 'True'">


    <PropertyGroup>
      <ExcludeTraits Condition="'$(ExcludeTraits)'==''">category=outerloop;category=failing</ExcludeTraits>
      <!-- Run one assembly at a time to avoid excessive parallelism leading to test timeouts -->
      <ParallelRun Condition="'$(ParallelRun)'==''">collections</ParallelRun>
    </PropertyGroup>
    <ItemGroup>
      <IncludeTraitsItems Include="$(IncludeTraits)" />
      <ExcludeTraitsItems Include="$(ExcludeTraits)" />
    </ItemGroup>

    <Error Condition="'$(CORE_ROOT)' == ''" Text="CORE_ROOT is not set." />
    <PropertyGroup>
      <XunitConsoleRunner>$(CORE_ROOT)\xunit.console.dll</XunitConsoleRunner>

      <XunitArgs Condition="'$(TargetOS)' == 'Android'">-parallel none</XunitArgs>
      <XunitArgs Condition="'$(TargetOS)' != 'Android'">-parallel $(ParallelRun)</XunitArgs>
      <XunitArgs>$(XunitArgs) -html $(__TestRunHtmlLog)</XunitArgs>
      <XunitArgs>$(XunitArgs) -xml $(__TestRunXmlLog)</XunitArgs>
      <XunitArgs>$(XunitArgs) @(IncludeTraitsItems->'-trait %(Identity)', ' ')</XunitArgs>
      <XunitArgs>$(XunitArgs) @(ExcludeTraitsItems->'-notrait %(Identity)', ' ')</XunitArgs>

      <!-- Color output doesn't work well when capturing the output in the CI system -->
      <XunitArgs>$(XunitArgs) -nocolor</XunitArgs>

<<<<<<< HEAD
      <CorerunExecutable>$(DotnetRoot)/dotnet</CorerunExecutable>
=======
      <CorerunExecutable Condition="'$(RunningOnUnix)' == 'true'"  >$(CORE_ROOT)\corerun</CorerunExecutable>
      <CorerunExecutable Condition="'$(RunningOnUnix)' != 'true'">$(CORE_ROOT)\corerun.exe</CorerunExecutable>
      <CorerunExecutable Condition="'$(TargetOS)' == 'Browser' Or '$(TargetOS)' == 'Android'"> $(DotnetRoot)/dotnet</CorerunExecutable>
>>>>>>> ec26ee54
    </PropertyGroup>

    <!-- Work around cmd command length limit by using relative paths
         from working directory instead of full paths (see
         https://github.com/Microsoft/msbuild/issues/2530) -->
    <ItemGroup Condition="'$(RunningOnUnix)' != 'true'">
      <_TestAssembliesRelative Include="@(TestAssemblies -> Replace('$(BaseOutputPathWithConfig)', '.\'))" />
      <TestAssemblies Remove="@(TestAssemblies)" />
      <TestAssemblies Include="@(_TestAssembliesRelative)" />
    </ItemGroup>

    <PropertyGroup>
      <XunitCommandLine>$(CorerunExecutable) $(XunitConsoleRunner) @(TestAssemblies->'%(Identity)', ' ') $(XunitArgs)</XunitCommandLine>
    </PropertyGroup>

    <Exec Command="$(XunitCommandLine)"
          WorkingDirectory="$(BaseOutputPathWithConfig)"/>

  </Target>

</Project><|MERGE_RESOLUTION|>--- conflicted
+++ resolved
@@ -53,13 +53,7 @@
       <!-- Color output doesn't work well when capturing the output in the CI system -->
       <XunitArgs>$(XunitArgs) -nocolor</XunitArgs>
 
-<<<<<<< HEAD
       <CorerunExecutable>$(DotnetRoot)/dotnet</CorerunExecutable>
-=======
-      <CorerunExecutable Condition="'$(RunningOnUnix)' == 'true'"  >$(CORE_ROOT)\corerun</CorerunExecutable>
-      <CorerunExecutable Condition="'$(RunningOnUnix)' != 'true'">$(CORE_ROOT)\corerun.exe</CorerunExecutable>
-      <CorerunExecutable Condition="'$(TargetOS)' == 'Browser' Or '$(TargetOS)' == 'Android'"> $(DotnetRoot)/dotnet</CorerunExecutable>
->>>>>>> ec26ee54
     </PropertyGroup>
 
     <!-- Work around cmd command length limit by using relative paths
