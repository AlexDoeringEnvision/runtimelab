// Licensed to the .NET Foundation under one or more agreements.
// The .NET Foundation licenses this file to you under the MIT license.

using System;

//
// Native Format
//
// NativeFormat is a binary metadata format. It primarily designed for storing layout decisions done by static code 
// generator that the dynamic code generator needs to be aware of. However, it can be also used for storing general 
// managed code metadata in future. The key properties of the format are:
//
// - Extensible: It should be possible to attach new data to existing records without breaking existing consumers that 
//   do not understand the new data yet.
//
// - Naturally compressed: Integers are stored using variable length encoding. Offsets are stored as relative offsets.
//
// - Random access: Random access to selected information should be fast. It is achieved by using tokens as offsets.
//
// - Locality: Access to related information should be accessing data that are close to each other.
//
// The format is essentially a collection of variable size records that can reference each other.
//

namespace Internal.NativeFormat
{
    //
    // Bag is the key record type for extensibility. It is a list <id, data> pairs. Data is integer that 
    // is interpretted according to the id. It is typically relative offset of another record.
    //
#if NATIVEFORMAT_PUBLICWRITER
    public
#else
    internal
#endif
    enum BagElementKind : uint
    {
        End                         = 0x00,
        BaseType                    = 0x01,
        ImplementedInterfaces       = 0x02,

        DictionaryLayout            = 0x40,
        TypeFlags                   = 0x41,
        NonGcStaticData             = 0x42,
        GcStaticData                = 0x43,
        NonGcStaticDataSize         = 0x44,
        GcStaticDataSize            = 0x45,
        GcStaticDesc                = 0x46,
        ThreadStaticDataSize        = 0x47,
        ThreadStaticDesc            = 0x48,
        ThreadStaticIndex           = 0x49,
        ThreadStaticOffset          = 0x4a,
        FieldLayout                 = 0x4b,
        VTableMethodSignatures      = 0x4c,
        SealedVTableEntries         = 0x4d,
        ClassConstructorPointer     = 0x4e,
        BaseTypeSize                = 0x4f,
        GenericVarianceInfo         = 0x50,
        DelegateInvokeSignature     = 0x51,
        GcStaticEEType              = 0x52,

        // Add new custom bag elements that don't match to something you'd find in the ECMA metadata here.
    }

    //
    // FixupSignature signature describes indirection. It starts with integer describing the kind of data stored in the indirection,
    // followed by kind-specific signature.
    //
#if NATIVEFORMAT_PUBLICWRITER
    public
#else
    internal
#endif
    enum FixupSignatureKind : uint
    {
        Null                        = 0x00,
        TypeHandle                  = 0x01,
        InterfaceCall               = 0x02,
        // unused                   = 0x03,
        MethodDictionary            = 0x04,
        StaticData                  = 0x05,
        UnwrapNullableType          = 0x06,
        FieldLdToken                = 0x07,
        MethodLdToken               = 0x08,
        AllocateObject              = 0x09,
        DefaultConstructor          = 0x0a,
        ThreadStaticIndex           = 0x0b,
<<<<<<< HEAD
        // unused                   = 0x0c
=======
        // unused                   = 0x0c,
>>>>>>> 494cfe7d
        Method                      = 0x0d,
        IsInst                      = 0x0e,
        CastClass                   = 0x0f,
        AllocateArray               = 0x10,
        CheckArrayElementType       = 0x11,
        TypeSize                    = 0x12,
        FieldOffset                 = 0x13,
        CallingConventionConverter  = 0x14,
        VTableOffset                = 0x15,
        NonGenericConstrainedMethod = 0x16,
        GenericConstrainedMethod    = 0x17,
        NonGenericDirectConstrainedMethod = 0x18,
        PointerToOtherSlot          = 0x19,
        IntValue                    = 0x20,

        NotYetSupported             = 0xee,
    }

    //
    // TypeSignature describes type. The low 4 bits of the integer that is starts with describe the kind. Upper 28 bits are kind 
    // specific data. The argument signatures immediately follow for nested types.
    //
#if NATIVEFORMAT_PUBLICWRITER
    public
#else
    internal
#endif
    enum TypeSignatureKind : uint
    {
        Null                        = 0x0,
        Lookback                    = 0x1, // Go back in the stream for signature continuation (data - number of bytes to go back)
        Modifier                    = 0x2, // Type modifier (data - TypeModifierKind)
        Instantiation               = 0x3, // Generic instantiation (data - number of instantiation args)
        Variable                    = 0x4, // Generic variable (data - 2 * varnum + method)
        BuiltIn                     = 0x5, // Built-in type (data - BuildInTypeKind)
        External                    = 0x6, // External type reference (data - external type id)

        MultiDimArray               = 0xA, // Multi-dimensional array (data - dimension)
        FunctionPointer             = 0xB, // Function pointer (data - calling convention, arg count, args)
    };

#if NATIVEFORMAT_PUBLICWRITER
    public
#else
    internal
#endif
    enum TypeModifierKind : uint
    {
        Array                       = 0x1,
        ByRef                       = 0x2,
        Pointer                     = 0x3,
    };

#if NATIVEFORMAT_PUBLICWRITER
    public
#else
    internal
#endif
    enum StaticDataKind : uint
    {
        Gc                          = 0x1,
        NonGc                       = 0x2,
    };

#if NATIVEFORMAT_PUBLICWRITER
    public
#else
    internal
#endif
    enum GenericContextKind : uint
    {
        FromThis                    = 0x00,
        FromHiddenArg               = 0x01,
        FromMethodHiddenArg         = 0x02,

        HasDeclaringType            = 0x04,

        NeedsUSGContext             = 0x08,
    };

#if NATIVEFORMAT_PUBLICWRITER
    public
#else
    internal
#endif
    enum CallingConventionConverterKind : uint
    {
        NoInstantiatingParam        = 0x00,   // The calling convention interpreter can assume that the calling convention of the target method has no instantiating parameter
        HasInstantiatingParam       = 0x01,   // The calling convention interpreter can assume that the calling convention of the target method has an instantiating parameter
        MaybeInstantiatingParam     = 0x02,   // The calling convention interpreter can assume that the calling convention of the target method may be a fat function pointer
    }

    [Flags]
#if NATIVEFORMAT_PUBLICWRITER
    public
#else
    internal
#endif
    enum TypeFlags : uint
    {
        HasClassConstructor             = 0x1,
        HasInstantiationDeterminedSize  = 0x2,
    };

    [Flags]
#if NATIVEFORMAT_PUBLICWRITER
    public
#else
    internal
#endif
    enum MethodFlags : uint
    {
        HasInstantiation            = 0x1,
        IsUnboxingStub              = 0x2,
        HasFunctionPointer          = 0x4,
        FunctionPointerIsUSG        = 0x8,
    };

    [Flags]
#if NATIVEFORMAT_PUBLICWRITER
    public
#else
    internal
#endif
    enum MethodCallingConvention : uint
    {
        Generic                     = 0x1,
        Static                      = 0x2,
    };

#if NATIVEFORMAT_PUBLICWRITER
    public
#else
    internal
#endif
    enum FieldStorage : uint
    {
        Instance                    = 0x0,
        NonGCStatic                 = 0x1,
        GCStatic                    = 0x2,
        TLSStatic                   = 0x3,
    }
}<|MERGE_RESOLUTION|>--- conflicted
+++ resolved
@@ -85,11 +85,7 @@
         AllocateObject              = 0x09,
         DefaultConstructor          = 0x0a,
         ThreadStaticIndex           = 0x0b,
-<<<<<<< HEAD
-        // unused                   = 0x0c
-=======
         // unused                   = 0x0c,
->>>>>>> 494cfe7d
         Method                      = 0x0d,
         IsInst                      = 0x0e,
         CastClass                   = 0x0f,
