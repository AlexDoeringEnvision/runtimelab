<Project TreatAsLocalProperty="TargetOS">
  <PropertyGroup>
    <SkipImportArcadeSdkFromRoot>true</SkipImportArcadeSdkFromRoot>
  </PropertyGroup>
  <Import Project="..\..\Directory.Build.props" />
  <Import Project="NetCoreAppLibrary.props" />

  <PropertyGroup Condition="$(MSBuildProjectName.StartsWith('Microsoft.Extensions.'))">
    <IsAspNetCoreApp>true</IsAspNetCoreApp>
  </PropertyGroup>

  <PropertyGroup>
    <BeforeTargetFrameworkInferenceTargets>$(RepositoryEngineeringDir)BeforeTargetFrameworkInference.targets</BeforeTargetFrameworkInferenceTargets>
    <IsSourceProject>$([System.Text.RegularExpressions.Regex]::IsMatch($(MSBuildProjectDirectory), 'src%24'))</IsSourceProject>
    <IsReferenceAssembly Condition="'$(IsReferenceAssembly)' == '' and ($(MSBuildProjectFullPath.Contains('\ref\')) or $(MSBuildProjectFullPath.Contains('/ref/')))">true</IsReferenceAssembly>
    <RuntimeGraph>$(LibrariesProjectRoot)OSGroups.json</RuntimeGraph>
    <ShouldUnsetParentConfigurationAndPlatform>false</ShouldUnsetParentConfigurationAndPlatform>
    <!-- Remove once is fixed: https://github.com/dotnet/roslyn/issues/42344 -->
    <GeneratePlatformNotSupportedAssemblyHeaderFile>$(RepositoryEngineeringDir)LicenseHeader.txt</GeneratePlatformNotSupportedAssemblyHeaderFile>
  </PropertyGroup>

  <PropertyGroup>
    <!-- Disable nullability-related warnings -->
    <NoWarn>$(NoWarn);CS8600;CS8601;CS8602;CS8603;CS8604;CS8605;CS8606;CS8608;CS8609;CS8610;CS8611;CS8612;CS8614;CS8615;CS8617;CS8618;CS8620;CS8621;CS8622;CS8625;CS8626;CS8631;CS8632;CS8634;CS8653;CS8765;CS8764;CS8767;CS8619</NoWarn>
  </PropertyGroup>

  <PropertyGroup>
    <RuntimeOS Condition="'$(RuntimeOS)' == '' and '$(HostRuntimeIdentifier)' != ''">$(HostRuntimeIdentifier.Remove($(HostRuntimeIdentifier.LastIndexOf('-'))))</RuntimeOS>
  </PropertyGroup>

  <Import Sdk="Microsoft.DotNet.Build.Tasks.TargetFramework.Sdk" Project="Sdk.props" />

  <PropertyGroup>
    <HostArch>$([System.Runtime.InteropServices.RuntimeInformation]::ProcessArchitecture.ToString().ToLowerInvariant)</HostArch>
    <TargetArchitecture Condition="'$(TargetArchitecture)' == '' and '$(HostArch)' == 'arm'">arm</TargetArchitecture>
    <TargetArchitecture Condition="'$(TargetArchitecture)' == '' and '$(HostArch)' == 'arm64'">arm64</TargetArchitecture>
    <TargetArchitecture Condition="'$(TargetArchitecture)' == '' and '$(TargetOS)' == 'Browser'">wasm</TargetArchitecture>
    <TargetArchitecture Condition="'$(TargetArchitecture)' == '' and '$(TargetsMobile)' == 'true'">x64</TargetArchitecture>
    <TargetArchitecture Condition="'$(TargetArchitecture)' == ''">x64</TargetArchitecture>

    <!-- RuntimeOS is calculated based on the build system OS, however if building for Browser/iOS/Android we need to let
         the build system to use browser/ios/android as the RuntimeOS for produced package RIDs. -->
    <RuntimeOS Condition="'$(TargetsMobile)' == 'true'">$(TargetOS.ToLowerInvariant())</RuntimeOS>

    <!-- Initialize BuildSettings from the individual properties. -->
    <Configuration Condition="'$(Configuration)' == ''">Debug</Configuration>
    <BuildTargetFramework Condition="'$(BuildTargetFramework)' == '' and '$(TargetFramework)' != ''">$([System.Text.RegularExpressions.Regex]::Replace('$(TargetFramework)', '(-[^;]+)', ''))</BuildTargetFramework>
    <!-- Build all .NET Framework configurations when net48 is passed in. This is for convenience. -->
    <AdditionalBuildTargetFrameworks Condition="'$(BuildTargetFramework)' == 'net48'">net45;net451;net452;net46;net461;net462;net47;net471;net472</AdditionalBuildTargetFrameworks>
    <AdditionalBuildTargetFrameworks Condition="'$(DotNetBuildFromSource)' == 'true' and '$(BuildAllProjects)' == 'true'">$(AdditionalBuildTargetFrameworks);netstandard2.0</AdditionalBuildTargetFrameworks>
    <BuildSettings>$(BuildTargetFramework)-$(TargetOS)-$(Configuration)-$(TargetArchitecture)</BuildSettings>
    <BuildSettings Condition="'$(BuildTargetFramework)' == ''">$(NetCoreAppCurrent)-$(TargetOS)-$(Configuration)-$(TargetArchitecture)</BuildSettings>
  </PropertyGroup>

  <!-- Define test projects and companions -->
  <PropertyGroup>
    <IsTestProject>false</IsTestProject>
    <IsTestProject Condition="$(MSBuildProjectName.EndsWith('.UnitTests')) or $(MSBuildProjectName.EndsWith('.Tests'))">true</IsTestProject>

    <IsTestSupportProject>false</IsTestSupportProject>
    <IsTestSupportProject Condition="($(MSBuildProjectFullPath.Contains('\tests\')) or $(MSBuildProjectFullPath.Contains('/tests/'))) and '$(IsTestProject)' != 'true'">true</IsTestSupportProject>

    <IsTrimmingTestProject Condition="$(MSBuildProjectName.EndsWith('.TrimmingTests'))">true</IsTrimmingTestProject>

    <!-- Treat test assemblies as non-shipping (do not publish or sign them). -->
    <IsShipping Condition="'$(IsTestProject)' == 'true' or '$(IsTestSupportProject)' == 'true'">false</IsShipping>
  </PropertyGroup>

  <!-- Warnings that should be disabled in our test projects. -->
  <PropertyGroup Condition="'$(IsTestProject)' == 'true' or '$(IsTestSupportProject)' == 'true'">
    <!-- don't warn on usage of BinaryFormatter from test projects -->
    <NoWarn>$(NoWarn);SYSLIB0011</NoWarn>
  </PropertyGroup>

  <!-- Common repo directories -->
  <PropertyGroup>
    <!-- Need to try and keep the same logic as the native builds as we need this for packaging -->
    <_targetFrameworkValue>$([MSBuild]::ValueOrDefault('$(BuildTargetFramework)', '$(TargetFramework)'))</_targetFrameworkValue>
    <_targetFrameworkValue>$([MSBuild]::ValueOrDefault('$(_targetFrameworkValue)', '$(NetCoreAppCurrent)'))</_targetFrameworkValue>
    <NativeBinDir>$([MSBuild]::NormalizeDirectory('$(ArtifactsBinDir)', 'native', '$(_targetFrameworkValue)-$(TargetOS)-$(Configuration)-$(TargetArchitecture)'))</NativeBinDir>
    <PkgDir>$([MSBuild]::NormalizeDirectory('$(LibrariesProjectRoot)', 'pkg'))</PkgDir>
  </PropertyGroup>

  <PropertyGroup>
    <!-- By default make all libraries to be AnyCPU but individual projects can override it if they need to -->
    <Platform>AnyCPU</Platform>
  </PropertyGroup>

  <PropertyGroup>
    <RunApiCompatForSrc>$(IsSourceProject)</RunApiCompatForSrc>
    <RunMatchingRefApiCompat>$(IsSourceProject)</RunMatchingRefApiCompat>
    <ApiCompatEnforceOptionalRules>true</ApiCompatEnforceOptionalRules>
    <ApiCompatExcludeAttributeList>$(RepositoryEngineeringDir)DefaultGenApiDocIds.txt,$(RepositoryEngineeringDir)ApiCompatExcludeAttributes.txt</ApiCompatExcludeAttributeList>
  </PropertyGroup>

  <ItemGroup>
    <!-- Projects which are manually built. -->
    <ProjectExclusions Include="$(CommonTestPath)System\Net\Prerequisites\**\*.csproj" />
<<<<<<< HEAD
    <!-- TODO: Reenable when mono supports utf8string. -->
    <ProjectExclusions Include="$(MSBuildThisFileDirectory)\System.Utf8String.Experimental\**\*.csproj" Condition="'$(RuntimeFlavor)' == 'Mono'" />
    <ProjectExclusions Include="$(MSBuildThisFileDirectory)\System.Utf8String.Experimental\**\*.csproj" Condition="'$(ClrNativeAOT)' == 'true'" />
=======
>>>>>>> 25260d11
  </ItemGroup>

  <PropertyGroup>
    <_runtimeOSVersionIndex>$(RuntimeOS.IndexOfAny(".-0123456789"))</_runtimeOSVersionIndex>
    <_runtimeOSFamily Condition="'$(_runtimeOSVersionIndex)' != '-1'">$(RuntimeOS.SubString(0, $(_runtimeOSVersionIndex)))</_runtimeOSFamily>
    <_portableOS>linux</_portableOS>
    <_portableOS Condition="'$(RuntimeOS)' == 'linux-musl'">linux-musl</_portableOS>
    <_portableOS Condition="'$(_runtimeOSFamily)' == 'win' or '$(TargetOS)' == 'windows'">win</_portableOS>
    <_portableOS Condition="'$(_runtimeOSFamily)' == 'osx'">osx</_portableOS>
    <_portableOS Condition="'$(_runtimeOSFamily)' == 'FreeBSD'">freebsd</_portableOS>
    <_portableOS Condition="'$(_runtimeOSFamily)' == 'illumos'">illumos</_portableOS>
    <_portableOS Condition="'$(_runtimeOSFamily)' == 'Solaris'">solaris</_portableOS>
    <_portableOS Condition="'$(RuntimeOS)' == 'Browser'">browser</_portableOS>
    <_portableOS Condition="'$(RuntimeOS)' == 'ios'">ios</_portableOS>
    <_portableOS Condition="'$(RuntimeOS)' == 'tvos'">tvos</_portableOS>
    <_portableOS Condition="'$(RuntimeOS)' == 'android'">android</_portableOS>

    <_runtimeOS>$(RuntimeOS)</_runtimeOS>
    <_runtimeOS Condition="'$(_runtimeOS)' == 'tizen.4.0.0'">linux</_runtimeOS>
    <_runtimeOS Condition="'$(_runtimeOS)' == 'tizen.5.0.0'">linux</_runtimeOS>
    <_runtimeOS Condition="'$(PortableBuild)' == 'true'">$(_portableOS)</_runtimeOS>
    <ToolRuntimeRID Condition="'$(BuildingInsideVisualStudio)' == 'true'">$(_runtimeOS)-x64</ToolRuntimeRID>
    <ToolRuntimeRID Condition="'$(ToolRuntimeRID)' == ''">$(_runtimeOS)-$(HostArch)</ToolRuntimeRID>
    <!-- We build linux-musl-arm on a ubuntu container, so we can't use the toolset build for alpine runtime. We need to use portable linux RID for our toolset in order to be able to use it. -->
    <ToolRuntimeRID Condition="'$(_runtimeOS)' == 'linux-musl' and $(TargetArchitecture.StartsWith('arm')) and !$(HostArch.StartsWith('arm'))">linux-x64</ToolRuntimeRID>

    <!-- There are no WebAssembly tools, so use the default ones -->
    <_buildingInOSX>$([MSBuild]::IsOSPlatform('OSX'))</_buildingInOSX>
    <ToolRuntimeRID Condition="'$(RuntimeOS)' == 'browser' and '$(TargetOS)' == 'windows'">win-x64</ToolRuntimeRID>
    <ToolRuntimeRID Condition="'$(RuntimeOS)' == 'browser' and '$(TargetOS)' != 'windows' and $(_buildingInOSX)">osx-x64</ToolRuntimeRID>
    <ToolRuntimeRID Condition="'$(RuntimeOS)' == 'browser' and '$(TargetOS)' != 'windows' and !$(_buildingInOSX)">linux-x64</ToolRuntimeRID>

    <!-- There are no Android tools, so use the default ones -->
    <ToolRuntimeRID Condition="'$(RuntimeOS)' == 'android' and '$(TargetOS)' == 'windows'">win-x64</ToolRuntimeRID>
    <ToolRuntimeRID Condition="'$(RuntimeOS)' == 'android' and '$(TargetOS)' != 'windows' and $(_buildingInOSX)">osx-x64</ToolRuntimeRID>
    <ToolRuntimeRID Condition="'$(RuntimeOS)' == 'android' and '$(TargetOS)' != 'windows' and !$(_buildingInOSX)">linux-x64</ToolRuntimeRID>

    <!-- There are no iOS or tvOS tools and it can be built on OSX only, so use that -->
    <ToolRuntimeRID Condition="'$(RuntimeOS)' == 'ios' or '$(RuntimeOS)' == 'tvos'">osx-x64</ToolRuntimeRID>
    <MicrosoftNetCoreIlasmPackageRuntimeId>$(ToolRuntimeRID)</MicrosoftNetCoreIlasmPackageRuntimeId>

    <!-- support cross-targeting by choosing a RID to restore when running on a different machine that what we're build for -->
    <_portableOS Condition="'$(TargetOS)' == 'Unix' and '$(_runtimeOSFamily)' != 'osx' and '$(_runtimeOSFamily)' != 'FreeBSD' and '$(_runtimeOS)' != 'linux-musl' and '$(_runtimeOSFamily)' != 'illumos' and '$(_runtimeOSFamily)' != 'Solaris'">linux</_portableOS>

    <!-- support cross-targeting by choosing a RID to restore when running on a different machine that what we're build for -->
    <_portableOS Condition="'$(TargetOS)' == 'Unix' and '$(_runtimeOSFamily)' != 'osx' and '$(_runtimeOSFamily)' != 'FreeBSD' and '$(_runtimeOS)' != 'linux-musl' and '$(_runtimeOSFamily)' != 'illumos' and '$(_runtimeOSFamily)' != 'Solaris'">linux</_portableOS>

    <_packageRID />
    <_packageRID Condition="'$(PortableBuild)' == 'true'">$(_portableOS)-$(TargetArchitecture)</_packageRID>
    <PackageRID Condition="'$(PackageRID)' == ''">$(_packageRID)</PackageRID>
    <PackageRID Condition="'$(PackageRID)' == ''">$(RuntimeOS)-$(TargetArchitecture)</PackageRID>
  </PropertyGroup>

  <PropertyGroup>
    <BuildingNETCoreAppVertical Condition="'$(BuildTargetFramework)' == '$(NetCoreAppCurrent)' or
                                           '$(BuildAllConfigurations)' == 'true'">true</BuildingNETCoreAppVertical>
    <BinPlaceTestSharedFramework Condition="'$(BuildingNETCoreAppVertical)' == 'true'">true</BinPlaceTestSharedFramework>
  </PropertyGroup>

  <!--
    Import the arcade sdk with these requirements.
    After:
      Configuration setup

    Before:
      DebugType needs to be not be set to embedded at least for facades
      OutputPath setup
  -->
  <PropertyGroup>
    <DisableArcadeTestFramework>true</DisableArcadeTestFramework>
  </PropertyGroup>

  <Import Project="Sdk.props" Sdk="Microsoft.DotNet.Arcade.Sdk" />

  <!-- Import packaging props -->
  <Import Project="$(RepositoryEngineeringDir)packaging.props" />

  <PropertyGroup>
    <RefRootPath>$([MSBuild]::NormalizeDirectory('$(ArtifactsBinDir)', 'ref'))</RefRootPath>
    <!-- Assembly bin directory where implementation and ref output are placed -->
    <AssemblyBinDirOutputPath Condition="'$(ReferenceAssemblyOutputPath)' == ''">$([MSBuild]::NormalizeDirectory('$(ArtifactsBinDir)', '$(MSBuildProjectName)'))</AssemblyBinDirOutputPath>
    <BaseIntermediateOutputPath>$([MSBuild]::NormalizeDirectory('$(ArtifactsObjDir)', '$(MSBuildProjectName)'))</BaseIntermediateOutputPath>
    <BaseIntermediateOutputPath Condition="'$(IsReferenceAssembly)' == 'true'">$([MSBuild]::NormalizeDirectory('$(ArtifactsObjDir)', '$(MSBuildProjectName)', 'ref'))</BaseIntermediateOutputPath>
    <BaseOutputPath Condition="'$(IsReferenceAssembly)' == 'true'">$([MSBuild]::NormalizeDirectory('$(AssemblyBinDirOutputPath)', 'ref'))</BaseOutputPath>
  </PropertyGroup>

  <Import Project="$(RepositoryEngineeringDir)targetframeworksuffix.props" Condition="'$(DesignTimeBuild)' != 'true'" />

  <PropertyGroup>
    <!-- Always pass portable to override arcade sdk which uses embedded for local builds -->
    <DebugType>portable</DebugType>

    <!-- Default any assembly not specifying a key to use the Open Key -->
    <StrongNameKeyId>Open</StrongNameKeyId>
    <!-- Microsoft.Extensions projects have a separate StrongNameKeyId -->
    <StrongNameKeyId Condition="$(MSBuildProjectName.StartsWith('Microsoft.Extensions.'))">MicrosoftAspNetCore</StrongNameKeyId>

    <!-- Workaround for codecov issue https://github.com/tonerdo/coverlet/issues/312 -->
    <EnableSourceLink Condition="'$(ContinuousIntegrationBuild)' != 'true' and '$(OfficialBuildId)' == ''">false</EnableSourceLink>
  </PropertyGroup>

  <!-- Set up Default symbol and optimization for Configuration -->
  <Choose>
    <When Condition="'$(Configuration)' == 'Debug'">
      <PropertyGroup>
        <DebugSymbols Condition="'$(DebugSymbols)' == ''">true</DebugSymbols>
        <Optimize Condition="'$(Optimize)' == ''">false</Optimize>
        <DefineConstants>$(DefineConstants),TRACE,DEBUG</DefineConstants>
      </PropertyGroup>
    </When>
    <When Condition="'$(Configuration)' == 'Release'">
      <PropertyGroup>
        <DebugSymbols Condition="'$(DebugSymbols)' == ''">true</DebugSymbols>
        <Optimize Condition="'$(Optimize)' == ''">true</Optimize>
        <DefineConstants>$(DefineConstants),TRACE</DefineConstants>
      </PropertyGroup>
    </When>
  </Choose>

  <!-- Disable some standard properties for building our projects -->
  <PropertyGroup>
    <DisableImplicitConfigurationDefines>true</DisableImplicitConfigurationDefines>
    <!-- We can't generate an apphost without restoring the targeting pack. -->
    <UseAppHost>false</UseAppHost>
  </PropertyGroup>

  <!-- Language configuration -->
  <PropertyGroup>
    <Features>strict;nullablePublicOnly</Features>
    <!-- We decided to keep this disabled by default: https://github.com/dotnet/runtime/issues/15152 -->
    <CheckForOverflowUnderflow>false</CheckForOverflowUnderflow>
    <GenFacadesIgnoreBuildAndRevisionMismatch>true</GenFacadesIgnoreBuildAndRevisionMismatch>
    <!-- Disable analyzers for tests and unsupported projects -->
    <RunAnalyzers Condition="'$(IsTestProject)' != 'true' and '$(IsSourceProject)' != 'true'">false</RunAnalyzers>
    <CodeAnalysisRuleset Condition="'$(IsTestProject)' == 'true'">$(RepositoryEngineeringDir)CodeAnalysis.test.ruleset</CodeAnalysisRuleset>
  </PropertyGroup>

  <!-- Set up common paths -->
  <PropertyGroup>
    <!--
      Microsoft.NET.TargetFrameworkInference.targets appends the TargetFramework.
      We do this manually and use the Configuration instead.
    -->
    <AppendTargetFrameworkToOutputPath>false</AppendTargetFrameworkToOutputPath>

    <NetCoreAppCurrentRefPath>$([MSBuild]::NormalizeDirectory('$(RefRootPath)', '$(NetCoreAppCurrent)'))</NetCoreAppCurrentRefPath>
    <NetCoreAppCurrentRuntimePath>$([MSBuild]::NormalizeDirectory('$(ArtifactsBinDir)', 'runtime', '$(NetCoreAppCurrent)-$(TargetOS)-$(Configuration)-$(TargetArchitecture)'))</NetCoreAppCurrentRuntimePath>

    <!-- Helix properties -->
    <OSPlatformConfig>$(TargetOS).$(Platform).$(Configuration)</OSPlatformConfig>
    <AnyOSPlatformConfig>AnyOS.AnyCPU.$(Configuration)</AnyOSPlatformConfig>
    <UnixPlatformConfig>Unix.$(Platform).$(Configuration)</UnixPlatformConfig>
    <TestArchiveRoot>$(ArtifactsDir)helix/</TestArchiveRoot>
    <TestArchiveTestsRoot>$(TestArchiveRoot)tests/</TestArchiveTestsRoot>
    <TestArchiveTestsDir>$(TestArchiveTestsRoot)$(OSPlatformConfig)/</TestArchiveTestsDir>
    <TestArchiveRuntimeRoot>$(TestArchiveRoot)runtime/</TestArchiveRuntimeRoot>

    <!-- Paths to binplace package content -->
    <NETCoreAppPackageRefPath>$(ArtifactsBinDir)pkg\$(NetCoreAppCurrent)\ref</NETCoreAppPackageRefPath>
    <NETCoreAppPackageRuntimePath>$(ArtifactsBinDir)pkg\$(NetCoreAppCurrent)\lib</NETCoreAppPackageRuntimePath>

    <ASPNETCoreAppPackageRefPath>$(ArtifactsBinDir)pkg\aspnetcoreapp\ref</ASPNETCoreAppPackageRefPath>
    <ASPNETCoreAppPackageRuntimePath>$(ArtifactsBinDir)pkg\aspnetcoreapp\lib</ASPNETCoreAppPackageRuntimePath>

    <TestHostRootPath>$([MSBuild]::NormalizeDirectory('$(ArtifactsBinDir)', 'testhost', '$(BuildSettings)'))</TestHostRootPath>
    <NETCoreAppTestSharedFrameworkPath>$([MSBuild]::NormalizeDirectory('$(TestHostRootPath)', 'shared', '$(SharedFrameworkName)', '$(ProductVersion)'))</NETCoreAppTestSharedFrameworkPath>

    <MicrosoftNetCoreAppRefPackDir>$([MSBuild]::NormalizeDirectory('$(ArtifactsBinDir)', 'microsoft.netcore.app.ref'))</MicrosoftNetCoreAppRefPackDir>
    <MicrosoftNetCoreAppRefPackRefDir>$([MSBuild]::NormalizeDirectory('$(MicrosoftNetCoreAppRefPackDir)', 'ref', '$(NetCoreAppCurrent)'))</MicrosoftNetCoreAppRefPackRefDir>
    <MicrosoftNetCoreAppRefPackDataDir>$([MSBuild]::NormalizeDirectory('$(MicrosoftNetCoreAppRefPackDir)', 'data'))</MicrosoftNetCoreAppRefPackDataDir>

    <MicrosoftNetCoreAppRuntimePackDir>$([MSBuild]::NormalizeDirectory('$(ArtifactsBinDir)', 'microsoft.netcore.app.runtime.$(PackageRID)', '$(Configuration)'))</MicrosoftNetCoreAppRuntimePackDir>
    <MicrosoftNetCoreAppRuntimePackRidDir>$([MSBuild]::NormalizeDirectory('$(MicrosoftNetCoreAppRuntimePackDir)', 'runtimes', '$(PackageRID)'))</MicrosoftNetCoreAppRuntimePackRidDir>
    <MicrosoftNetCoreAppRuntimePackRidLibTfmDir>$([MSBuild]::NormalizeDirectory('$(MicrosoftNetCoreAppRuntimePackRidDir)', 'lib', '$(NetCoreAppCurrent)'))</MicrosoftNetCoreAppRuntimePackRidLibTfmDir>
    <MicrosoftNetCoreAppRuntimePackNativeDir>$([MSBuild]::NormalizeDirectory('$(MicrosoftNetCoreAppRuntimePackRidDir)', 'native'))</MicrosoftNetCoreAppRuntimePackNativeDir>

    <VersionFileForPackages Condition="'$(VersionFileForPackages)' == ''">$(ArtifactsObjDir)version.txt</VersionFileForPackages>

    <CommonPathRoot>$([MSBuild]::NormalizeDirectory('$(LibrariesProjectRoot)', 'Common'))</CommonPathRoot>
    <CommonPath>$([MSBuild]::NormalizeDirectory('$(CommonPathRoot)', 'src'))</CommonPath>
    <CommonTestPath>$([MSBuild]::NormalizeDirectory('$(CommonPathRoot)', 'tests'))</CommonTestPath>
  </PropertyGroup>

  <!-- Import it at the end of the props file to override the OutputPath for reference assemblies and use common directory props -->
  <Import Project="$(RepositoryEngineeringDir)referenceAssemblies.props" Condition="'$(IsReferenceAssembly)' == 'true'" />

  <PropertyGroup>
    <DisableProjectRestore Condition="'$(MSBuildProjectExtension)' == '.pkgproj'">true</DisableProjectRestore>
  </PropertyGroup>

  <Import Project="$(RepositoryEngineeringDir)restore\repoRestore.props" Condition="'$(DisableProjectRestore)' == 'true'" />

  <PropertyGroup>
    <EnableDefaultItems>false</EnableDefaultItems>
  </PropertyGroup>

  <ItemGroup Condition="'$(IsTestProject)' == 'true'">
    <ProjectReference Include="$(CommonTestPath)TestUtilities\TestUtilities.csproj" />
  </ItemGroup>

  <PropertyGroup Condition="'$(IsTestProject)' == 'true'">
    <EnableTestSupport>true</EnableTestSupport>
    <!-- TODO: Remove these conditions when VSTest is used in CI. -->
    <EnableRunSettingsSupport Condition="'$(ContinuousIntegrationBuild)' != 'true'">true</EnableRunSettingsSupport>
    <EnableCoverageSupport Condition="'$(ContinuousIntegrationBuild)' != 'true'">true</EnableCoverageSupport>
  </PropertyGroup>

  <!-- To enable the interpreter for mono, we need to pass an env switch -->
  <PropertyGroup>
    <MonoEnvOptions Condition="'$(MonoEnvOptions)' == '' and '$(MonoEnableInterpreter)' == 'true'">--interpreter</MonoEnvOptions>
  </PropertyGroup>

  <Import Project="$(RepositoryEngineeringDir)testing\tests.props" Condition="'$(EnableTestSupport)' == 'true'" />

  <!-- Use msbuild path functions as that property is used in bash scripts. -->
  <ItemGroup>
    <CoverageExcludeByFile Include="$([MSBuild]::NormalizePath('$(LibrariesProjectRoot)', 'Common', 'src', 'System', 'SR.*'))" />
    <CoverageExcludeByFile Include="$([MSBuild]::NormalizePath('$(LibrariesProjectRoot)', 'Common', 'src', 'System', 'NotImplemented.cs'))" />
  </ItemGroup>

  <ItemGroup>
    <!-- Link to the testhost folder to probe additional assemblies. -->
    <CoverageIncludeDirectory Include="shared\Microsoft.NETCore.App\$(ProductVersion)" />
  </ItemGroup>

  <PropertyGroup>
    <CLSCompliant Condition="'$(CLSCompliant)' == '' and ('$(IsTestProject)' == 'true' or '$(IsTestSupportProject)' == 'true')">false</CLSCompliant>
    <CLSCompliant Condition="'$(CLSCompliant)' == ''">true</CLSCompliant>
  </PropertyGroup>

</Project><|MERGE_RESOLUTION|>--- conflicted
+++ resolved
@@ -96,12 +96,6 @@
   <ItemGroup>
     <!-- Projects which are manually built. -->
     <ProjectExclusions Include="$(CommonTestPath)System\Net\Prerequisites\**\*.csproj" />
-<<<<<<< HEAD
-    <!-- TODO: Reenable when mono supports utf8string. -->
-    <ProjectExclusions Include="$(MSBuildThisFileDirectory)\System.Utf8String.Experimental\**\*.csproj" Condition="'$(RuntimeFlavor)' == 'Mono'" />
-    <ProjectExclusions Include="$(MSBuildThisFileDirectory)\System.Utf8String.Experimental\**\*.csproj" Condition="'$(ClrNativeAOT)' == 'true'" />
-=======
->>>>>>> 25260d11
   </ItemGroup>
 
   <PropertyGroup>
