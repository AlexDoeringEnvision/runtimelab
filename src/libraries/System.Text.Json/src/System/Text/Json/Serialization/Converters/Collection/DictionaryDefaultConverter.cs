// Licensed to the .NET Foundation under one or more agreements.
// The .NET Foundation licenses this file to you under the MIT license.

using System.Diagnostics;
using System.Diagnostics.CodeAnalysis;
using System.Text.Json.Serialization.Metadata;

namespace System.Text.Json.Serialization.Converters
{
    /// <summary>
    /// Default base class implementation of <cref>JsonDictionaryConverter{TCollection}</cref> .
    /// </summary>
    internal abstract class DictionaryDefaultConverter<TCollection, TKey, TValue>
        : JsonDictionaryConverter<TCollection>
        where TKey : notnull
    {
        /// <summary>
        /// When overridden, adds the value to the collection.
        /// </summary>
        protected abstract void Add(TKey key, in TValue value, JsonSerializerOptions options, ref ReadStack state);

        /// <summary>
        /// When overridden, converts the temporary collection held in state.Current.ReturnValue to the final collection.
        /// This is used with immutable collections.
        /// </summary>
        protected virtual void ConvertCollection(ref ReadStack state, JsonSerializerOptions options) { }

        /// <summary>
        /// When overridden, create the collection. It may be a temporary collection or the final collection.
        /// </summary>
        protected virtual void CreateCollection(ref Utf8JsonReader reader, ref ReadStack state) { }

        internal override Type ElementType => typeof(TValue);

        internal override Type KeyType => typeof(TKey);


        protected JsonConverter<TKey>? _keyConverter;
        protected JsonConverter<TValue>? _valueConverter;

        protected static JsonConverter<T> GetConverter<T>(JsonClassInfo classInfo)
        {
            JsonConverter<T> converter = (JsonConverter<T>)classInfo.PropertyInfoForClassInfo.ConverterBase;
            Debug.Assert(converter != null); // It should not be possible to have a null converter at this point.

            return converter;
        }

        internal sealed override bool OnTryRead(
            ref Utf8JsonReader reader,
            Type typeToConvert,
            JsonSerializerOptions options,
            ref ReadStack state,
            [MaybeNullWhen(false)] out TCollection value)
        {
            JsonClassInfo elementClassInfo = state.Current.JsonClassInfo.ElementClassInfo!;

            if (state.UseFastPath)
            {
                // Fast path that avoids maintaining state variables and dealing with preserved references.

                if (reader.TokenType != JsonTokenType.StartObject)
                {
                    ThrowHelper.ThrowJsonException_DeserializeUnableToConvertValue(TypeToConvert);
                }

                CreateCollection(ref reader, ref state);

<<<<<<< HEAD
                JsonConverter<TValue> valueConverter = _valueConverter ??= GetValueConverter(elementClassInfo);
                if (valueConverter.CanUseDirectReadOrWrite && !state.Current.NumberHandling.HasValue)
=======
                _valueConverter ??= GetConverter<TValue>(elementClassInfo);
                if (_valueConverter.CanUseDirectReadOrWrite && state.Current.NumberHandling == null)
>>>>>>> ec0bb497
                {
                    // Process all elements.
                    while (true)
                    {
                        // Read the key name.
                        reader.ReadWithVerify();

                        if (reader.TokenType == JsonTokenType.EndObject)
                        {
                            break;
                        }

                        // Read method would have thrown if otherwise.
                        Debug.Assert(reader.TokenType == JsonTokenType.PropertyName);

                        TKey key = ReadDictionaryKey(ref reader, ref state);

                        // Read the value and add.
                        reader.ReadWithVerify();
                        TValue? element = _valueConverter.Read(ref reader, ElementType, options);
                        Add(key, element!, options, ref state);
                    }
                }
                else
                {
                    // Process all elements.
                    while (true)
                    {
                        // Read the key name.
                        reader.ReadWithVerify();

                        if (reader.TokenType == JsonTokenType.EndObject)
                        {
                            break;
                        }

                        // Read method would have thrown if otherwise.
                        Debug.Assert(reader.TokenType == JsonTokenType.PropertyName);

                        TKey key = ReadDictionaryKey(ref reader, ref state);

                        reader.ReadWithVerify();

                        // Get the value from the converter and add it.
                        _valueConverter.TryRead(ref reader, ElementType, options, ref state, out TValue? element);
                        Add(key, element!, options, ref state);
                    }
                }
            }
            else
            {
                // Slower path that supports continuation and preserved references.

                if (state.Current.ObjectState == StackFrameObjectState.None)
                {
                    if (reader.TokenType != JsonTokenType.StartObject)
                    {
                        ThrowHelper.ThrowJsonException_DeserializeUnableToConvertValue(TypeToConvert);
                    }

                    state.Current.ObjectState = StackFrameObjectState.StartToken;
                }

                // Handle the metadata properties.
                bool preserveReferences = options.ReferenceHandlingStrategy == ReferenceHandlingStrategy.Preserve;
                if (preserveReferences && state.Current.ObjectState < StackFrameObjectState.PropertyValue)
                {
                    if (JsonSerializer.ResolveMetadataForJsonObject<TCollection>(ref reader, ref state, options))
                    {
                        if (state.Current.ObjectState == StackFrameObjectState.ReadRefEndObject)
                        {
                            // This will never throw since it was previously validated in ResolveMetadataForJsonObject.
                            value = (TCollection)state.Current.ReturnValue!;
                            return true;
                        }
                    }
                    else
                    {
                        value = default;
                        return false;
                    }
                }

                // Create the dictionary.
                if (state.Current.ObjectState < StackFrameObjectState.CreatedObject)
                {
                    CreateCollection(ref reader, ref state);
                    state.Current.ObjectState = StackFrameObjectState.CreatedObject;
                }

                // Process all elements.
                _valueConverter ??= GetConverter<TValue>(elementClassInfo);
                while (true)
                {
                    if (state.Current.PropertyState == StackFramePropertyState.None)
                    {
                        state.Current.PropertyState = StackFramePropertyState.ReadName;

                        // Read the key name.
                        if (!reader.Read())
                        {
                            value = default;
                            return false;
                        }
                    }

                    // Determine the property.
                    TKey key;
                    if (state.Current.PropertyState < StackFramePropertyState.Name)
                    {
                        if (reader.TokenType == JsonTokenType.EndObject)
                        {
                            break;
                        }

                        // Read method would have thrown if otherwise.
                        Debug.Assert(reader.TokenType == JsonTokenType.PropertyName);

                        state.Current.PropertyState = StackFramePropertyState.Name;

                        if (preserveReferences)
                        {
                            ReadOnlySpan<byte> propertyName = reader.GetSpan();
                            if (propertyName.Length > 0 && propertyName[0] == '$')
                            {
                                ThrowHelper.ThrowUnexpectedMetadataException(propertyName, ref reader, ref state);
                            }
                        }

                        key = ReadDictionaryKey(ref reader, ref state);
                    }
                    else
                    {
                        // DictionaryKey is assigned before all return false cases, null value is unreachable
                        key = (TKey)state.Current.DictionaryKey!;
                    }

                    if (state.Current.PropertyState < StackFramePropertyState.ReadValue)
                    {
                        state.Current.PropertyState = StackFramePropertyState.ReadValue;

                        if (!SingleValueReadWithReadAhead(_valueConverter.ClassType, ref reader, ref state))
                        {
                            state.Current.DictionaryKey = key;
                            value = default;
                            return false;
                        }
                    }

                    if (state.Current.PropertyState < StackFramePropertyState.TryRead)
                    {
                        // Get the value from the converter and add it.
                        bool success = _valueConverter.TryRead(ref reader, typeof(TValue), options, ref state, out TValue? element);
                        if (!success)
                        {
                            state.Current.DictionaryKey = key;
                            value = default;
                            return false;
                        }

                        Add(key, element!, options, ref state);
                        state.Current.EndElement();
                    }
                }
            }

            ConvertCollection(ref state, options);
            value = (TCollection)state.Current.ReturnValue!;
            return true;

            TKey ReadDictionaryKey(ref Utf8JsonReader reader, ref ReadStack state)
            {
                TKey key;
                string unescapedPropertyNameAsString;

                // Special case string to avoid calling GetString twice and save one allocation.
                if (KeyType == typeof(string))
                {
                    unescapedPropertyNameAsString = reader.GetString()!;
                    key = (TKey)(object)unescapedPropertyNameAsString;
                }
                else
                {
                    _keyConverter ??= GetConverter<TKey>(state.Current.JsonClassInfo.KeyClassInfo!);
                    key = _keyConverter.ReadWithQuotes(ref reader);
                    unescapedPropertyNameAsString = reader.GetString()!;
                }

                // Copy key name for JSON Path support in case of error.
                state.Current.JsonPropertyNameAsString = unescapedPropertyNameAsString;
                return key;
            }
        }

        internal sealed override bool OnTryWrite(
            Utf8JsonWriter writer,
            TCollection dictionary,
            JsonSerializerOptions options,
            ref WriteStack state)
        {
            if (dictionary == null)
            {
                writer.WriteNullValue();
                return true;
            }

            if (!state.Current.ProcessedStartToken)
            {
                state.Current.ProcessedStartToken = true;
                writer.WriteStartObject();
                if (options.ReferenceHandlingStrategy == ReferenceHandlingStrategy.Preserve)
                {
                    if (JsonSerializer.WriteReferenceForObject(this, dictionary, ref state, writer) == MetadataPropertyName.Ref)
                    {
                        return true;
                    }
                }

                state.Current.DeclaredJsonPropertyInfo = state.Current.JsonClassInfo.ElementClassInfo!.PropertyInfoForClassInfo;
            }

            bool success = OnWriteResume(writer, dictionary, options, ref state);
            if (success)
            {
                if (!state.Current.ProcessedEndToken)
                {
                    state.Current.ProcessedEndToken = true;
                    writer.WriteEndObject();
                }
            }

            return success;
        }

        internal sealed override void CreateInstanceForReferenceResolver(ref Utf8JsonReader reader, ref ReadStack state, JsonSerializerOptions options)
            => CreateCollection(ref reader, ref state);
    }
}<|MERGE_RESOLUTION|>--- conflicted
+++ resolved
@@ -66,13 +66,8 @@
 
                 CreateCollection(ref reader, ref state);
 
-<<<<<<< HEAD
-                JsonConverter<TValue> valueConverter = _valueConverter ??= GetValueConverter(elementClassInfo);
-                if (valueConverter.CanUseDirectReadOrWrite && !state.Current.NumberHandling.HasValue)
-=======
                 _valueConverter ??= GetConverter<TValue>(elementClassInfo);
                 if (_valueConverter.CanUseDirectReadOrWrite && state.Current.NumberHandling == null)
->>>>>>> ec0bb497
                 {
                     // Process all elements.
                     while (true)
