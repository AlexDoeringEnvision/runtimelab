--- conflicted
+++ resolved
@@ -2,6 +2,7 @@
 // The .NET Foundation licenses this file to you under the MIT license.
 
 using System.Diagnostics.CodeAnalysis;
+using System.Reflection;
 
 namespace System.Text.Json.Serialization.Converters
 {
@@ -17,35 +18,29 @@
         }
 
         public override JsonConverter CreateConverter(Type type, JsonSerializerOptions options) =>
-            Create(type, EnumConverterOptions.AllowNumbers, options);
+            Create(type, options);
 
-        internal static JsonConverter Create(Type enumType, EnumConverterOptions converterOptions, JsonSerializerOptions serializerOptions)
+        internal static JsonConverter Create(Type enumType, JsonSerializerOptions serializerOptions)
         {
-<<<<<<< HEAD
-            JsonConverter converter = (JsonConverter)Activator.CreateInstance(
-                typeof(EnumConverter<>).MakeGenericType(type),
-                BindingFlags.Instance | BindingFlags.Public,
-                binder: null,
-                new object[] { options },
-                culture: null)!;
-=======
             return (JsonConverter)Activator.CreateInstance(
                 GetEnumConverterType(enumType),
-                new object[] { converterOptions, serializerOptions })!;
+                new object[] { serializerOptions })!;
         }
->>>>>>> ec0bb497
 
         internal static JsonConverter Create(Type enumType, EnumConverterOptions converterOptions, JsonNamingPolicy? namingPolicy, JsonSerializerOptions serializerOptions)
         {
             return (JsonConverter)Activator.CreateInstance(
                 GetEnumConverterType(enumType),
-                new object?[] { converterOptions, namingPolicy, serializerOptions })!;
+                BindingFlags.Instance | BindingFlags.NonPublic,
+                binder: null,
+                new object?[] { converterOptions, namingPolicy, serializerOptions },
+                culture: null)!;
         }
 
         [UnconditionalSuppressMessage("ReflectionAnalysis", "IL2055:MakeGenericType",
             Justification = "'EnumConverter<T> where T : struct' implies 'T : new()', so the trimmer is warning calling MakeGenericType here because enumType's constructors are not annotated. " +
             "But EnumConverter doesn't call new T(), so this is safe.")]
-        [return: DynamicallyAccessedMembers(DynamicallyAccessedMemberTypes.PublicConstructors)]
+        [return: DynamicallyAccessedMembers(DynamicallyAccessedMemberTypes.PublicConstructors | DynamicallyAccessedMemberTypes.NonPublicConstructors)]
         private static Type GetEnumConverterType(Type enumType) => typeof(EnumConverter<>).MakeGenericType(enumType);
     }
 }