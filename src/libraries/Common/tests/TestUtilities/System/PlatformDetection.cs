--- conflicted
+++ resolved
@@ -86,13 +86,8 @@
 
             }
         }
-<<<<<<< HEAD
-        
+
         public static bool IsLineNumbersSupported => !IsNativeAot;
-=======
-
-        public static bool IsLineNumbersSupported => true;
->>>>>>> fccdca06
 
         public static bool IsInContainer => GetIsInContainer();
         public static bool SupportsComInterop => IsWindows && IsNotMonoRuntime && !IsNativeAot; // matches definitions in clr.featuredefines.props
