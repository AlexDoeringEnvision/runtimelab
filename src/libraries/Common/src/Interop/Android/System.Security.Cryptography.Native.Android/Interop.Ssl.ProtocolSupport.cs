--- conflicted
+++ resolved
@@ -8,22 +8,11 @@
 {
     internal static partial class AndroidCrypto
     {
-<<<<<<< HEAD
-        // NativeAOT TODO - this entrypoint doesn't exist outside Android, but we're trying to statically bind to it because it's in CryptoNative
-        //[DllImport(Interop.Libraries.CryptoNative, EntryPoint = "AndroidCryptoNative_SSLGetSupportedProtocols")]
-        internal static SslProtocols SSLGetSupportedProtocols() => throw new System.NotSupportedException();
-
-        // NativeAOT TODO - this entrypoint doesn't exist outside Android, but we're trying to statically bind to it because it's in CryptoNative
-        //[DllImport(Libraries.CryptoNative, EntryPoint = "AndroidCryptoNative_SSLSupportsApplicationProtocolsConfiguration")]
-        //[return:MarshalAs(UnmanagedType.U1)]
-        internal static bool SSLSupportsApplicationProtocolsConfiguration() => throw new System.NotSupportedException();
-=======
         [DllImport(Interop.Libraries.AndroidCryptoNative, EntryPoint = "AndroidCryptoNative_SSLGetSupportedProtocols")]
         internal static extern SslProtocols SSLGetSupportedProtocols();
 
         [DllImport(Libraries.AndroidCryptoNative, EntryPoint = "AndroidCryptoNative_SSLSupportsApplicationProtocolsConfiguration")]
         [return:MarshalAs(UnmanagedType.U1)]
         internal static extern bool SSLSupportsApplicationProtocolsConfiguration();
->>>>>>> 9a91eebc
     }
 }