--- conflicted
+++ resolved
@@ -4,11 +4,10 @@
   osGroup: ''
   osSubgroup: ''
   platform: ''
-<<<<<<< HEAD
   uploadTests: false
   smokeTestsOnly: true
   runSingleFileTests: true
-  uploadUnsignedArtifacts: false
+  uploadIntermediateArtifacts: false
 
 steps:
   # Build coreclr native test output
@@ -18,19 +17,6 @@
   - ${{ if ne(parameters.osGroup, 'windows') }}:
     - script: $(Build.SourcesDirectory)/src/tests/build$(scriptExt) nativeaot skipstressdependencies $(buildConfigUpper) ${{ parameters.archType }} /p:SmokeTestsOnly=true
       displayName: Build tests
-=======
-  librariesBinArtifactName: ''
-  isOfficialBuild: false
-  uploadLibrariesTests: false
-  uploadRuntimeTests: false
-  uploadIntermediateArtifacts: false
-
-steps:
-  # Build coreclr native test output
-  - ${{ if eq(parameters.uploadRuntimeTests, true) }}:
-    - script: $(Build.SourcesDirectory)/src/tests/build$(scriptExt) skipmanaged skipgeneratelayout $(buildConfigUpper) ${{ parameters.archType }}
-      displayName: Build native test components
->>>>>>> d2fc747f
 
   - ${{ if eq(parameters.runSingleFileTests, true) }}:
     - ${{ if eq(parameters.osGroup, 'windows') }}:
@@ -44,49 +30,8 @@
     - script: $(Build.SourcesDirectory)/src/tests/run$(scriptExt) runnativeaottests nativeaotmultimodule $(buildConfigUpper) ${{ parameters.archType }}
       displayName: Run tests in multifile mode
 
-<<<<<<< HEAD
     # Upload unsigned artifacts
-  - ${{ if eq(parameters.uploadUnsignedArtifacts, true) }}:
-    - template: /eng/pipelines/common/upload-unsigned-artifacts-step.yml
-=======
-  # Zip Test Build
-  - ${{ if eq(parameters.uploadLibrariesTests, true) }}:
-    - template: /eng/pipelines/common/upload-artifact-step.yml
-      parameters:
-        rootFolder: $(Build.SourcesDirectory)/artifacts/helix
-        includeRootFolder: true
-        archiveType: $(archiveType)
-        archiveExtension: $(archiveExtension)
-        tarCompression: $(tarCompression)
-        artifactName: libraries_test_assets_${{ parameters.osGroup }}_${{ parameters.archType }}_${{ parameters.buildConfig }}
-        displayName: Test Assets
-
-  # Zip runtime native assets for use by Tests
-  - ${{ if eq(parameters.uploadRuntimeTests, true) }}:
-    - template: /eng/pipelines/common/upload-artifact-step.yml
-      parameters:
-        rootFolder: $(Build.SourcesDirectory)/artifacts/tests/coreclr/obj/${{ parameters.osGroup }}.${{ parameters.archType }}.$(buildConfigUpper)
-        includeRootFolder: false
-        archiveType: $(archiveType)
-        tarCompression: $(tarCompression)
-        archiveExtension: $(archiveExtension)
-        artifactName: CoreCLRNativeTestArtifacts_${{ parameters.osGroup }}${{ parameters.osSubgroup }}_${{ parameters.archType }}_${{ parameters.buildConfig }}
-        displayName: 'native test components'
-
-  # Zip Libraries Build Output
-  - template: /eng/pipelines/common/upload-artifact-step.yml
-    parameters:
-      rootFolder: $(Build.ArtifactStagingDirectory)/artifacts
-      archiveType: $(archiveType)
-      tarCompression: $(tarCompression)
-      includeRootFolder: false
-      archiveExtension: $(archiveExtension)
-      artifactName: ${{ coalesce(parameters.librariesBinArtifactName, format('libraries_bin_{0}{1}_{2}_{3}', parameters.osGroup, parameters.osSubgroup, parameters.archType, parameters.buildConfig)) }}
-      displayName: Build Assets
-
-  # Upload unsigned artifacts
   - ${{ if eq(parameters.uploadIntermediateArtifacts, true) }}:
     - template: /eng/pipelines/common/upload-intermediate-artifacts-step.yml
->>>>>>> d2fc747f
       parameters:
         name: ${{ parameters.platform }}