--- conflicted
+++ resolved
@@ -99,11 +99,7 @@
             displayName: Disk Usage after Build
 
         - ${{ if eq(parameters.runTests, false) }}:
-<<<<<<< HEAD
-          - template: /eng/pipelines/libraries/prepare-publish-for-tests.yml
-=======
           - template: /eng/pipelines/libraries/prepare-for-bin-publish.yml
->>>>>>> 9c3f0173
             parameters:
               isOfficialBuild: ${{ parameters.isOfficialBuild }}
 
