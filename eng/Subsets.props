<Project>

  <!--
    This file defines the list of projects to build and divides them into subsets. In ordinary
    situations, you should perform a full build by running 'build.cmd' or './build.sh'. This ensures
    the projects are sequenced correctly so the outputs and test results are what you would expect.

    Examples:

      ./build.sh host.native

        This builds only the .NET host.

      ./build.sh libs+host.native

        This builds the .NET host and also the manged libraries portion.
        A space ' ' or '+' are the delimiters between multiple subsets to build.

      ./build.sh -test host.tests

        This builds and executes the installer test projects. (The '-test' argument is an Arcade SDK argument
        that indicates tests should be run. Otherwise, they'll only be built.)
  -->

  <PropertyGroup>
    <DefaultSubsets>clr+mono+libs+host+packs</DefaultSubsets>
    <DefaultSubsets Condition="'$(TargetsMobile)' == 'true'">mono+libs+packs</DefaultSubsets>
    <!-- On Windows mono is supported for x86/x64 only -->
    <DefaultSubsets Condition="'$(TargetOS)' == 'windows' and '$(TargetArchitecture)' != 'x86' and '$(TargetArchitecture)' != 'x64'">clr+libs+host+packs</DefaultSubsets>
  </PropertyGroup>

  <!-- Init _subset here in to allow RuntimeFlavor to be set as early as possible -->
  <PropertyGroup>
    <_subset Condition="'$(Subset)' != ''">+$(Subset.ToLowerInvariant())+</_subset>
    <_subset Condition="'$(Subset)' == ''">+$(DefaultSubsets)+</_subset>
  </PropertyGroup>

  <PropertyGroup>
    <RuntimeFlavor Condition="'$(TargetsMobile)' == 'true'">Mono</RuntimeFlavor>
    <RuntimeFlavor Condition="'$(RuntimeFlavor)' == '' and ($(_subset.Contains('+mono+')) or $(_subset.Contains('+mono.runtime+'))) and (!$(_subset.Contains('+clr+')) and !$(_subset.Contains('+clr.runtime+')))">Mono</RuntimeFlavor>
    <RuntimeFlavor Condition="'$(RuntimeFlavor)' == ''">CoreCLR</RuntimeFlavor>
  </PropertyGroup>

  <PropertyGroup>
<<<<<<< HEAD
    <!-- We always build the NativeAOT variant out of the NativeAOT branch -->
    <!-- In the future, this can be exposed as a runtimeVariant, same as Mono's LLVMJIT or LLVMAOT-->
    <ClrNativeAot Condition="'$(BuildAllConfigurations)' != 'true'">true</ClrNativeAot>
  </PropertyGroup>

  <PropertyGroup>
    <DefaultCoreClrSubsets>clr.runtime+clr.jit+clr.alljits+linuxdac+clr.corelib+clr.tools+clr.nativecorelib+clr.packages</DefaultCoreClrSubsets>
=======
    <DefaultCoreClrSubsets>clr.runtime+clr.jit+clr.alljits+linuxdac+clr.corelib+clr.tools+clr.nativecorelib+clr.iltools+clr.packages</DefaultCoreClrSubsets>
>>>>>>> d64c11ea

    <DefaultNativeAotSubsets>clr.jit+clr.alljits+nativeaot.tools+nativeaot.libs</DefaultNativeAotSubsets>

    <DefaultMonoSubsets Condition="'$(MonoEnableLLVM)' == 'true' and '$(MonoLLVMDir)' == ''">mono.llvm+</DefaultMonoSubsets>
    <DefaultMonoSubsets Condition="'$(MonoAOTEnableLLVM)' == 'true' and '$(MonoAOTLLVMDir)' == ''">mono.llvm+</DefaultMonoSubsets>
    <DefaultMonoSubsets Condition="'$(TargetOS)' == 'Browser'">$(DefaultMonoSubsets)mono.wasmruntime+</DefaultMonoSubsets>
    <DefaultMonoSubsets Condition="'$(MonoCrossAOTTargetOS)' != ''">$(DefaultMonoSubsets)mono.aotcross+</DefaultMonoSubsets>
    <DefaultMonoSubsets>$(DefaultMonoSubsets)mono.runtime+mono.corelib+mono.packages</DefaultMonoSubsets>

    <DefaultLibrariesSubsets>libs.native+libs.ref+libs.src+libs.pretest+libs.packages</DefaultLibrariesSubsets>

    <DefaultHostSubsets>host.native+host.pkg+host.tools+host.tests</DefaultHostSubsets>
    <DefaultHostSubsets Condition="'$(RuntimeFlavor)' == 'Mono'"></DefaultHostSubsets>
    <DefaultHostSubsets Condition="'$(RuntimeFlavor)' == 'Mono' and '$(TargetsMobile)' != 'true'">host.native</DefaultHostSubsets>

    <!-- Runtime packs fail to build in NativeAOT branch due to incompatible customizations under libraries. See https://github.com/dotnet/runtimelab/issues/106
    <DefaultPacksSubsets>packs.product</DefaultPacksSubsets>
    <DefaultPacksSubsets Condition="'$(BuildMonoAOTCrossCompilerOnly)' != 'true'">$(DefaultPacksSubsets)+packs.tests</DefaultPacksSubsets>
    -->
  </PropertyGroup>

  <PropertyGroup>
    <_subset>$(_subset.Replace('+clr.paltests+', '+clr.paltests+clr.paltestlist+'))</_subset>
    <_subset>$(_subset.Replace('+clr+', '+$(DefaultCoreClrSubsets)+$(DefaultNativeAotSubsets)+'))</_subset>
    <_subset>$(_subset.Replace('+nativeaot+', '+$(DefaultNativeAotSubsets)+'))</_subset>
    <_subset>$(_subset.Replace('+mono+', '+$(DefaultMonoSubsets)+'))</_subset>
    <_subset>$(_subset.Replace('+libs+', '+$(DefaultLibrariesSubsets)+'))</_subset>
    <_subset>$(_subset.Replace('+host+', '+$(DefaultHostSubsets)+'))</_subset>
    <_subset>$(_subset.Replace('+packs+', '+$(DefaultPacksSubsets)+'))</_subset>

    <!-- Surround _subset in dashes to simplify checks below -->
    <_subset>+$(_subset.Trim('+'))+</_subset>

    <ClrRuntimeBuildSubsets></ClrRuntimeBuildSubsets>
    <ClrDefaultRuntimeBuildSubsets>ClrRuntimeSubset=true;ClrJitSubset=true;ClrILToolsSubset=true</ClrDefaultRuntimeBuildSubsets>
  </PropertyGroup>

  <ItemGroup>
    <!-- CoreClr Native AOT -->
    <SubsetName Include="NativeAot" Description="The CoreCLR native AOT runtime, libraries, and tools." />
    <SubsetName Include="NativeAot.Libs" Description="The CoreCLR native AOT CoreLib and other low level class libraries." />
    <SubsetName Include="NativeAot.Tools" Description="The CoreCLR native AOT compiler." />
    <SubsetName Include="NativeAot.ObjWriter" Description="Object writer for the CoreCLR native AOT compiler." />
    <SubsetName Include="NativeAot.Packages" Description="The CoreCLR native AOT compiler." />

    <!-- CoreClr -->
    <SubsetName Include="Clr" Description="The CoreCLR runtime, LinuxDac, CoreLib (+ native), tools and packages." />
    <SubsetName Include="Clr.DacTools" Description="Managed tools that support building a runtime that supports debugging (such as DacTableGen)." />
    <SubsetName Include="Clr.ILTools" Description="The CoreCLR IL tools." />
    <SubsetName Include="Clr.Runtime" Description="The CoreCLR .NET runtime." />
    <SubsetName Include="Clr.PalTests" Description="The CoreCLR PAL tests." />
    <SubsetName Include="Clr.PalTestList" Description="Generate the list of the CoreCLR PAL tests. When using the command line, use Clr.PalTests instead." />
    <SubsetName Include="Clr.Jit" Description="The JIT for the CoreCLR .NET runtime." />
    <SubsetName Include="Clr.AllJits" Description="All of the cross-targeting JIT compilers for the CoreCLR .NET runtime." />
    <SubsetName Include="Clr.CoreLib" Description="The managed System.Private.CoreLib library for CoreCLR." />
    <SubsetName Include="Clr.NativeCoreLib" Description="Run crossgen on System.Private.CoreLib library for CoreCLR." />
    <SubsetName Include="Clr.Tools" Description="Managed tools that support CoreCLR development and testing." />
    <SubsetName Include="Clr.Packages" Description="The projects that produce NuGet packages for the CoreCLR runtime, crossgen, and IL tools." />
    <SubsetName Include="LinuxDac" Condition="$([MSBuild]::IsOsPlatform(Windows))" Description="The cross-OS Windows->libc-based Linux DAC. Skipped on x86." />
    <SubsetName Include="AlpineDac" Condition="$([MSBuild]::IsOsPlatform(Windows))" OnDemand="true" Description="The cross-OS Windows->musl-libc-based Linux DAC. Skipped on x86" />
    <SubsetName Include="CrossDacPack" OnDemand="true"
            Description="Packaging of cross OS DAC. Requires all assets needed to be present at a folder specified by $(CrossDacArtifactsDir). See 'Microsoft.CrossOsDiag.Private.CoreCLR.proj' for details." />

    <!-- Mono -->
    <SubsetName Include="Mono" Description="The Mono runtime and CoreLib." />
    <SubsetName Include="Mono.Runtime" Description="The Mono .NET runtime." />
    <SubsetName Include="Mono.AotCross" Description="The cross-compiler runtime for Mono AOT." />
    <SubsetName Include="Mono.CoreLib" Description="The managed System.Private.CoreLib library for Mono." />
    <SubsetName Include="Mono.Packages" Description="The projects that produce NuGet packages for the Mono runtime." />
    <SubsetName Include="Mono.WasmRuntime" Description="The WebAssembly runtime." />
    <SubsetName Include="Mono.MsCorDbi" Description="The implementation of ICorDebug interface." />

    <!-- Libs -->
    <SubsetName Include="Libs" Description="The libraries native part, refs and source assemblies, test infra and packages, but NOT the tests (use Libs.Tests to request those explicitly)" />
    <SubsetName Include="Libs.Native" Description="The native libraries used in the shared framework." />
    <SubsetName Include="Libs.Ref" Description="The managed reference libraries." />
    <SubsetName Include="Libs.Src" Description="The managed implementation libraries." />
    <SubsetName Include="Libs.PreTest" Description="Test assets which are necessary to run tests." />
    <SubsetName Include="Libs.Packages" Description="The projects that produce NuGet packages from libraries." />
    <SubsetName Include="Libs.Tests" OnDemand="true" Description="The test projects. Note that building this doesn't execute tests: you must also pass the '-test' argument." />

    <!-- Host -->
    <SubsetName Include="Host" Description="The .NET hosts, packages, hosting libraries, and tests." />
    <SubsetName Include="Host.Native" Description="The .NET hosts." />
    <SubsetName Include="Host.Pkg" Description="The .NET host packages." />
    <SubsetName Include="Host.Tools" Description="The .NET hosting libraries." />
    <SubsetName Include="Host.Tests" Description="The .NET hosting tests." />

    <!-- Packs -->
    <SubsetName Include="Packs" Description="Builds the shared framework packs, archives, bundles, installers, and the framework pack tests." />
    <SubsetName Include="Packs.Product" Description="Builds the shared framework packs, archives, bundles, and installers." />
    <SubsetName Include="Packs.Installers" Description="Builds the shared framework bundles and installers." />
    <SubsetName Include="Packs.Tests" Description="The framework pack tests." />

    <!-- Utility -->
    <SubsetName Include="publish" OnDemand="true" Description="Generate asset manifests and prepare to publish to BAR." />
    <SubsetName Include="RegenerateDownloadTable" OnDemand="true" Description="Regenerates the nightly build download table" />

  </ItemGroup>

  <!-- Default targets, parallelization and configurations. -->
  <ItemDefinitionGroup>
    <ProjectToBuild>
      <Test>false</Test>
      <Pack>false</Pack>
      <Publish>false</Publish>
      <BuildInParallel>false</BuildInParallel>
    </ProjectToBuild>
  </ItemDefinitionGroup>

  <!-- CoreClr sets -->
  <ItemGroup Condition="$(_subset.Contains('+clr.corelib+'))">
    <ProjectToBuild Include="$(CoreClrProjectRoot)System.Private.CoreLib\System.Private.CoreLib.csproj" Category="clr" />
  </ItemGroup>

  <ItemGroup Condition="'$(TargetOS)' == 'windows' and ($(_subset.Contains('+clr.dactools+')) or $(_subset.Contains('+clr.runtime+')))">
    <ProjectToBuild Include="$(CoreClrProjectRoot)ToolBox\SOS\DacTableGen\DacTableGen.csproj;
                             $(CoreClrProjectRoot)ToolBox\SOS\DIALib\DIALib.ilproj"
                    Category="clr"/>
  </ItemGroup>

  <PropertyGroup Condition="$(_subset.Contains('+clr.runtime+'))">
    <ClrRuntimeBuildSubsets>$(ClrRuntimeBuildSubsets);ClrRuntimeSubset=true;ClrJitSubset=true</ClrRuntimeBuildSubsets>
  </PropertyGroup>

  <PropertyGroup Condition="$(_subset.Contains('+clr.jit+'))">
    <ClrRuntimeBuildSubsets>$(ClrRuntimeBuildSubsets);ClrJitSubset=true</ClrRuntimeBuildSubsets>
  </PropertyGroup>

  <PropertyGroup Condition="$(_subset.Contains('+clr.paltests+'))">
    <ClrRuntimeBuildSubsets>$(ClrRuntimeBuildSubsets);ClrPalTestsSubset=true</ClrRuntimeBuildSubsets>
  </PropertyGroup>

  <PropertyGroup Condition="$(_subset.Contains('+clr.alljits+'))">
    <ClrRuntimeBuildSubsets>$(ClrRuntimeBuildSubsets);ClrAllJitsSubset=true;ClrJitSubset=true</ClrRuntimeBuildSubsets>
  </PropertyGroup>

  <PropertyGroup Condition="$(_subset.Contains('+clr.iltools+'))">
    <ClrRuntimeBuildSubsets>$(ClrRuntimeBuildSubsets);ClrILToolsSubset=true</ClrRuntimeBuildSubsets>
  </PropertyGroup>

  <ItemGroup Condition="'$(ClrRuntimeBuildSubsets)' != ''">
    <ProjectToBuild Include="$(CoreClrProjectRoot)runtime.proj" AdditionalProperties="%(AdditionalProperties);$(ClrRuntimeBuildSubsets)" Category="clr" />
  </ItemGroup>

  <ItemGroup Condition="$(_subset.Contains('+clr.paltestlist+'))">
    <ProjectToBuild Include="$(CoreClrProjectRoot)pal/tests/palsuite/producepaltestlist.proj" />
  </ItemGroup>

  <ItemGroup Condition="$(_subset.Contains('+linuxdac+')) and $([MSBuild]::IsOsPlatform(Windows)) and '$(TargetArchitecture)' != 'x86'">
    <ProjectToBuild Include="$(CoreClrProjectRoot)runtime.proj" AdditionalProperties="%(AdditionalProperties);$(ClrDefaultRuntimeBuildSubsets);CrossDac=linux" Category="clr" />
  </ItemGroup>

  <ItemGroup Condition="$(_subset.Contains('+alpinedac+')) and $([MSBuild]::IsOsPlatform(Windows)) and '$(TargetArchitecture)' != 'x86'">
    <ProjectToBuild Include="$(CoreClrProjectRoot)runtime.proj" AdditionalProperties="%(AdditionalProperties);$(ClrDefaultRuntimeBuildSubsets);CrossDac=alpine" Category="clr" />
  </ItemGroup>

  <ItemGroup Condition="$(_subset.Contains('+crossdacpack+'))">
    <ProjectToBuild Include="$(CoreClrProjectRoot).nuget\Microsoft.CrossOsDiag.Private.CoreCLR\Microsoft.CrossOsDiag.Private.CoreCLR.proj" Category="clr" />
  </ItemGroup>

  <ItemGroup Condition="$(_subset.Contains('+clr.tools+'))">
    <ProjectToBuild Include="$(CoreClrProjectRoot)tools\runincontext\runincontext.csproj;
                             $(CoreClrProjectRoot)tools\r2rdump\R2RDump.csproj;
                             $(CoreClrProjectRoot)tools\dotnet-pgo\dotnet-pgo.csproj;
                             $(CoreClrProjectRoot)tools\r2rtest\R2RTest.csproj;
                             $(CoreClrProjectRoot)tools\aot\crossgen2\crossgen2.csproj" Category="clr" />

    <ProjectToBuild Include="$(CoreClrProjectRoot)tools\aot\ILCompiler.TypeSystem.ReadyToRun.Tests\ILCompiler.TypeSystem.ReadyToRun.Tests.csproj"
      Test="true" Category="clr" Condition="'$(__DistroRid)' != 'linux-musl-x64'"/>
  </ItemGroup>

  <ItemGroup Condition="$(_subset.Contains('+clr.nativecorelib+'))">
    <ProjectToBuild Include="$(CoreClrProjectRoot)tools\aot\crossgen2\crossgen2.csproj;
                             $(CoreClrProjectRoot)crossgen-corelib.proj" Category="clr" />
  </ItemGroup>

  <ItemGroup Condition="$(_subset.Contains('+clr.packages+'))">
    <ProjectToBuild Include="$(CoreClrProjectRoot).nuget\coreclr-packages.proj" Pack="true" Category="clr" />
    <ProjectToBuild Include="$(CoreClrProjectRoot)tools\dotnet-pgo\dotnet-pgo-pack.proj" Pack="true" BuildInParallel="false" Category="clr" />
  </ItemGroup>

  <!-- CoreClr Native AOT sets -->
  <ItemGroup Condition="$(_subset.Contains('+nativeaot.libs+'))">
    <ProjectToBuild Include="$(CoreClrProjectRoot)nativeaot\System.Private.CoreLib\src\System.Private.CoreLib.csproj" Category="clr" />
    <ProjectToBuild Include="$(CoreClrProjectRoot)nativeaot\System.Private.Reflection.Metadata\src\System.Private.Reflection.Metadata.csproj" Category="clr" />
    <ProjectToBuild Include="$(CoreClrProjectRoot)nativeaot\System.Private.TypeLoader\src\System.Private.TypeLoader.csproj" Category="clr" />
    <ProjectToBuild Include="$(CoreClrProjectRoot)nativeaot\System.Private.Interop\src\System.Private.Interop.csproj" Category="clr" />
    <ProjectToBuild Include="$(CoreClrProjectRoot)nativeaot\System.Private.Reflection.Core\src\System.Private.Reflection.Core.csproj" Category="clr" />
    <ProjectToBuild Include="$(CoreClrProjectRoot)nativeaot\System.Private.Reflection.Execution\src\System.Private.Reflection.Execution.csproj" Category="clr" />
    <ProjectToBuild Include="$(CoreClrProjectRoot)nativeaot\System.Private.DisabledReflection\src\System.Private.DisabledReflection.csproj" Category="clr" />
    <ProjectToBuild Include="$(CoreClrProjectRoot)nativeaot\System.Private.StackTraceMetadata\src\System.Private.StackTraceMetadata.csproj" Category="clr" />
    <ProjectToBuild Include="$(CoreClrProjectRoot)nativeaot\Test.CoreLib\src\Test.CoreLib.csproj" Category="clr" />
  </ItemGroup>

  <ItemGroup Condition="$(_subset.Contains('+nativeaot.objwriter+'))">
    <ProjectToBuild Include="$(CoreClrProjectRoot)tools\aot\ObjWriter\objwriter.proj" Category="clr" />
  </ItemGroup>

  <ItemGroup Condition="$(_subset.Contains('+nativeaot.tools+'))">
    <ProjectToBuild Include="$(CoreClrProjectRoot)tools\aot\ILCompiler.Build.Tasks\ILCompiler.Build.Tasks.csproj" Category="clr" />
    <ProjectToBuild Include="$(CoreClrProjectRoot)tools\aot\ILCompiler\ILCompiler.csproj" Category="clr" />
    <ProjectToBuild Include="$(CoreClrProjectRoot)tools\aot\ILCompiler\repro\repro.csproj" Category="clr" />
    <ProjectToBuild Include="$(CoreClrProjectRoot)nativeaot\BuildIntegration\BuildIntegration.proj" Category="clr" />
  </ItemGroup>

  <!-- Mono sets -->
  <ItemGroup Condition="$(_subset.Contains('+mono.llvm+')) or $(_subset.Contains('+mono.aotcross+')) or '$(TargetOS)' == 'iOS' or '$(TargetOS)' == 'iOSSimulator' or '$(TargetOS)' == 'tvOS' or '$(TargetOS)' == 'tvOSSimulator' or '$(TargetOS)' == 'Android' or '$(TargetOS)' == 'Browser'">
    <ProjectToBuild Include="$(MonoProjectRoot)llvm\llvm-init.proj" Category="mono" />
  </ItemGroup>

  <ItemGroup Condition="$(_subset.Contains('+mono.packages+'))">
    <ProjectToBuild Include="$(MonoProjectRoot)nuget\mono-packages.proj" Category="mono" Pack="true" />
  </ItemGroup>

  <ItemGroup Condition="$(_subset.Contains('+mono.runtime+'))">
    <ProjectToBuild Include="$(MonoProjectRoot)mono.proj" AdditionalProperties="%(AdditionalProperties);MonoMsCorDbi=$(_subset.Contains('+mono.mscordbi+'))" Category="mono" />
  </ItemGroup>

  <ItemGroup Condition="$(_subset.Contains('+mono.aotcross+'))">
    <ProjectToBuild Include="$(MonoProjectRoot)monoaotcross.proj" Category="mono" />
  </ItemGroup>

  <ItemGroup Condition="$(_subset.Contains('+mono.corelib+'))">
    <ProjectToBuild Include="$(MonoProjectRoot)System.Private.CoreLib\System.Private.CoreLib.csproj" Category="mono" />
  </ItemGroup>

  <!-- Libraries sets -->
  <ItemGroup Condition="$(_subset.Contains('+libs.native+'))">
    <ProjectToBuild Include="$(LibrariesProjectRoot)Native\build-native.proj" Category="libs" />
  </ItemGroup>

  <ItemGroup Condition="$(_subset.Contains('+libs.ref+'))">
    <ProjectToBuild Include="$(LibrariesProjectRoot)ref.proj" Category="libs" />
  </ItemGroup>

  <ItemGroup Condition="$(_subset.Contains('+libs.src+'))">
    <ProjectToBuild Include="$(LibrariesProjectRoot)src.proj" Category="libs" />
  </ItemGroup>

  <ItemGroup Condition="$(_subset.Contains('+mono.wasmruntime+'))">
    <ProjectToBuild Include="$(MonoProjectRoot)wasm\wasm.proj" Category="mono" />
  </ItemGroup>

  <ItemGroup Condition="$(_subset.Contains('+libs.pretest+'))">
    <ProjectToBuild Include="$(LibrariesProjectRoot)pretest.proj" Category="libs"  />
  </ItemGroup>

  <ItemGroup Condition="$(_subset.Contains('+libs.packages+'))">
    <ProjectToBuild Include="$(LibrariesProjectRoot)libraries-packages.proj" Category="libs" Pack="true" />
  </ItemGroup>

  <ItemGroup Condition="$(_subset.Contains('+libs.tests+'))">
    <ProjectToBuild Include="$(LibrariesProjectRoot)tests.proj" Category="libs" Test="true" />
  </ItemGroup>

  <!-- Host sets -->
  <ItemGroup Condition="$(_subset.Contains('+host.native+'))">
    <CorehostProjectToBuild Include="$(InstallerProjectRoot)corehost.proj" SignPhase="Binaries" BuildInParallel="false" />
    <ProjectToBuild Include="@(CorehostProjectToBuild)" Pack="true" Category="host" />
  </ItemGroup>

  <ItemGroup Condition="$(_subset.Contains('+host.tools+'))">
    <ManagedProjectToBuild Include="$(InstallerProjectRoot)managed\**\*.csproj" SignPhase="Binaries" />
    <ProjectToBuild Include="@(ManagedProjectToBuild)" BuildInParallel="true" Pack="true" Category="host" />
  </ItemGroup>

  <ItemGroup Condition="$(_subset.Contains('+host.pkg+'))">
    <PkgprojProjectToBuild Include="$(InstallerProjectRoot)pkg\projects\host-packages.proj" SignPhase="MsiFiles" BuildInParallel="false" />
    <ProjectToBuild Include="@(PkgprojProjectToBuild)" Pack="true" Category="host" />
  </ItemGroup>

  <ItemGroup Condition="$(_subset.Contains('+host.tests+'))">
    <TestProjectToBuild Include="$(InstallerProjectRoot)tests\Microsoft.NET.HostModel.Tests\AppHost.Bundle.Tests\AppHost.Bundle.Tests.csproj" />
    <TestProjectToBuild Include="$(InstallerProjectRoot)tests\Microsoft.NET.HostModel.Tests\Microsoft.NET.HostModel.AppHost.Tests\Microsoft.NET.HostModel.AppHost.Tests.csproj" />
    <TestProjectToBuild Include="$(InstallerProjectRoot)tests\Microsoft.NET.HostModel.Tests\Microsoft.NET.HostModel.Bundle.Tests\Microsoft.NET.HostModel.Bundle.Tests.csproj" />
    <TestProjectToBuild Include="$(InstallerProjectRoot)tests\Microsoft.NET.HostModel.Tests\Microsoft.NET.HostModel.ComHost.Tests\Microsoft.NET.HostModel.ComHost.Tests.csproj" />
    <TestProjectToBuild Include="$(InstallerProjectRoot)tests\HostActivation.Tests\HostActivation.Tests.csproj" />
    <ProjectToBuild Include="@(TestProjectToBuild)" BuildInParallel="true" Test="true" Category="host" />
  </ItemGroup>

  <!-- Packs sets -->

  <Choose>
    <When Condition="$(_subset.Contains('+packs.product+'))">
      <ItemGroup Condition="'$(PgoInstrument)' != 'true'">
        <SharedFrameworkProjectToBuild Condition="'$(BuildMonoAOTCrossCompilerOnly)' != 'true'" Include="$(InstallerProjectRoot)pkg\sfx\Microsoft.NETCore.App\Microsoft.NETCore.App.Ref.sfxproj" />
        <SharedFrameworkProjectToBuild Condition="'$(RuntimeFlavor)' != 'Mono'" Include="$(InstallerProjectRoot)pkg\sfx\Microsoft.NETCore.App\Microsoft.NETCore.App.Host.sfxproj" />
        <SharedFrameworkProjectToBuild Condition="'$(RuntimeFlavor)' != 'Mono'" Include="$(InstallerProjectRoot)pkg\sfx\Microsoft.NETCore.App\Microsoft.NETCore.App.Crossgen2.sfxproj" />
        <SharedFrameworkProjectToBuild Condition="'$(RuntimeFlavor)' != 'Mono'" Include="$(InstallerProjectRoot)pkg\sfx\installers\dotnet-host.proj" />
        <SharedFrameworkProjectToBuild Condition="'$(RuntimeFlavor)' != 'Mono'" Include="$(InstallerProjectRoot)pkg\sfx\installers\dotnet-hostfxr.proj" />
        <SharedFrameworkProjectToBuild Condition="'$(RuntimeFlavor)' != 'Mono'" Include="$(InstallerProjectRoot)pkg\sfx\installers\dotnet-runtime-deps\*.proj" />
        <SharedFrameworkProjectToBuild Condition="'$(MonoCrossAOTTargetOS)' != ''" Include="$(InstallerProjectRoot)pkg\sfx\Microsoft.NETCore.App\monocrossaot.sfxproj" />
        <SharedFrameworkProjectToBuild Condition="'$(RuntimeFlavor)' != 'Mono'" Include="$(InstallerProjectRoot)pkg\sfx\bundle\Microsoft.NETCore.App.Bundle.bundleproj" />
      </ItemGroup>
      <ItemGroup>
        <SharedFrameworkProjectToBuild Condition="'$(BuildMonoAOTCrossCompilerOnly)' != 'true'" Include="$(InstallerProjectRoot)pkg\sfx\Microsoft.NETCore.App\Microsoft.NETCore.App.Runtime.sfxproj" />
        <ProjectToBuild Include="@(SharedFrameworkProjectToBuild)" Category="packs" />
      </ItemGroup>
    </When>
  </Choose>

  <ItemGroup Condition="$(_subset.Contains('+packs.installers+')) AND '$(PgoInstrument)' != 'true'">
    <InstallerProjectToBuild Include="$(InstallerProjectRoot)pkg\sfx\installers.proj" />
    <ProjectToBuild Include="@(InstallerProjectToBuild)" Category="packs" />
  </ItemGroup>

  <ItemGroup Condition="$(_subset.Contains('+packs.tests+')) AND '$(PgoInstrument)' != 'true'">
    <TestProjectToBuild Include="$(InstallerProjectRoot)tests\Microsoft.DotNet.CoreSetup.Packaging.Tests\Microsoft.DotNet.CoreSetup.Packaging.Tests.csproj" />
    <ProjectToBuild Include="@(TestProjectToBuild)" BuildInParallel="true" Test="true" Category="packs" />
  </ItemGroup>

  <ItemGroup Condition="$(_subset.Contains('+publish+'))">
    <ProjectToBuild Include="$(InstallerProjectRoot)prepare-artifacts.proj" Pack="true" BuildInParallel="false" Category="publish" />
  </ItemGroup>

  <ItemGroup Condition="$(_subset.Contains('+nativeaot.packages+'))">
    <ProjectToBuild Include="$(InstallerProjectRoot)\pkg\projects\nativeaot-packages.proj" Category="packs" />
  </ItemGroup>

  <!-- Utility -->
  <ItemGroup Condition="$(_subset.Contains('+regeneratedownloadtable+'))">
    <ProjectToBuild Include="$(RepositoryEngineeringDir)regenerate-download-table.proj" Pack="true" BuildInParallel="false" />
  </ItemGroup>

  <!-- Set default configurations. -->
  <ItemGroup>
    <ProjectToBuild Update="@(ProjectToBuild)">
      <AdditionalProperties Condition="'%(ProjectToBuild.Category)' == 'clr' and '$(CoreCLRConfiguration)' != ''">%(AdditionalProperties);Configuration=$(CoreCLRConfiguration)</AdditionalProperties>
      <AdditionalProperties Condition="'%(ProjectToBuild.Category)' == 'mono' and '$(MonoConfiguration)' != ''">%(AdditionalProperties);Configuration=$(MonoConfiguration)</AdditionalProperties>
      <AdditionalProperties Condition="'%(ProjectToBuild.Category)' == 'libs' and '$(LibrariesConfiguration)' != ''">%(AdditionalProperties);Configuration=$(LibrariesConfiguration)</AdditionalProperties>
    </ProjectToBuild>
  </ItemGroup>

</Project><|MERGE_RESOLUTION|>--- conflicted
+++ resolved
@@ -42,17 +42,13 @@
   </PropertyGroup>
 
   <PropertyGroup>
-<<<<<<< HEAD
     <!-- We always build the NativeAOT variant out of the NativeAOT branch -->
     <!-- In the future, this can be exposed as a runtimeVariant, same as Mono's LLVMJIT or LLVMAOT-->
     <ClrNativeAot Condition="'$(BuildAllConfigurations)' != 'true'">true</ClrNativeAot>
   </PropertyGroup>
 
   <PropertyGroup>
-    <DefaultCoreClrSubsets>clr.runtime+clr.jit+clr.alljits+linuxdac+clr.corelib+clr.tools+clr.nativecorelib+clr.packages</DefaultCoreClrSubsets>
-=======
     <DefaultCoreClrSubsets>clr.runtime+clr.jit+clr.alljits+linuxdac+clr.corelib+clr.tools+clr.nativecorelib+clr.iltools+clr.packages</DefaultCoreClrSubsets>
->>>>>>> d64c11ea
 
     <DefaultNativeAotSubsets>clr.jit+clr.alljits+nativeaot.tools+nativeaot.libs</DefaultNativeAotSubsets>
 
